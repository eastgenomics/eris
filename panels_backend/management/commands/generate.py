"""
python manage.py generate --help
"""
from panels_backend.models import (
    ClinicalIndicationPanel,
    ClinicalIndicationSuperPanel,
    CiPanelTdRelease,
    CiSuperpanelTdRelease,
    PanelSuperPanel,
    PanelGene,
    Transcript,
    TranscriptRelease,
    TranscriptReleaseTranscript,
    TestDirectoryRelease,
    ReferenceGenome,
)
import os
import csv
import collections
import datetime as dt
import pandas as pd

from django.core.management.base import BaseCommand
from django.core.exceptions import ObjectDoesNotExist
from .utils import normalize_version, parse_excluded_hgncs_from_file
from core.settings import HGNC_IDS_TO_OMIT
from ._parse_transcript import (
    _parse_reference_genome,
    get_latest_transcript_release,
    check_missing_columns,
)
from ._insert_ci import _fetch_latest_td_version

ACCEPTABLE_COMMANDS = ["genepanels", "g2t"]


class Command(BaseCommand):
    help = "generate genepanels"

    def _validate_directory(self, path) -> bool:
        """
        Validate if directory exists

        :param path: path to directory

        :return: True if directory exists, False otherwise
        """
        return os.path.exists(path)

    def _validate_hgnc(self, file_path: str) -> bool | None:
        """
        Validate hgnc file. Returns True if it passes all asserts and has a valid filepath.
        Returns False or just fails out on AssertionErrors otherwise.

        :param file_path: path to hgnc file

        :return: True if hgnc file is valid, False otherwise (or will AssertionError out)
        """
        if not os.path.isfile(file_path):
            return False

        hgnc = pd.read_csv(file_path, delimiter="\t")
        needed_cols = ["HGNC ID", "Locus type", "Approved name"]
        if missing_columns := check_missing_columns(hgnc, needed_cols):
            raise ValueError(f"Missing columns in HGNC file: {missing_columns}")

        return True

    def _get_relevant_ci_panels(self, td_release) -> tuple[dict[str, list], set]:
        """
        Retrieve relevant panels and CI-panels from the database
        These will be output in the final file.
        Returns CI panels and a list of relevant panels.

        :param: td_release, the TestDirectoryRelease table entry for the most-recent test dir version

        :return: ci_panels, a dict containing R codes as keys, with lists
        of clinical indication-panel information provided as keys
        :return: relevant_panels [set], a set of relevant panel primary IDs
        """
        relevant_panels = set()

        ci_panels = collections.defaultdict(list)

        # find Ci-Panels linked to the latest test directory
        for row in CiPanelTdRelease.objects.filter(
            td_release=td_release, ci_panel__current=True, ci_panel__pending=False
        ).values(
            "ci_panel__clinical_indication__r_code",
            "ci_panel__clinical_indication_id__name",
            "ci_panel__panel_id",
            "ci_panel__panel__external_id",
            "ci_panel__panel__panel_name",
            "ci_panel__panel__panel_version",
        ):
            relevant_panels.add(row["ci_panel__panel_id"])
            ci_panels[row["ci_panel__clinical_indication__r_code"]].append(row)

        return ci_panels, relevant_panels

    def _get_relevant_ci_superpanels(self, td_release) -> tuple[dict[str, list], list]:
        """
        Retrieve relevant superpanels and CI-superpanels from the database
        These will be output in the final file.
        Returns CI superpanels and a list of relevant superpanels.

        :param: td_release, the TestDirectoryRelease table entry for the most-recent test dir version

        :return: ci_superpanels, a dict containing R codes as keys, with lists
        of clinical indication-superpanel information provided as keys
        :return: relevant_panels [set], a set of relevant superpanel primary IDs
        """
        relevant_panels = set()

        ci_panels = collections.defaultdict(list)

        for row in CiSuperpanelTdRelease.objects.filter(
            td_release=td_release,
            ci_superpanel__current=True,
            ci_superpanel__pending=False,
        ).values(
            "ci_superpanel__clinical_indication__r_code",
            "ci_superpanel__clinical_indication__name",
            "ci_superpanel__superpanel",
            "ci_superpanel__superpanel__external_id",
            "ci_superpanel__superpanel__panel_name",
            "ci_superpanel__superpanel__panel_version",
        ):
            relevant_panels.add(row["ci_superpanel__superpanel"])
            ci_panels[row["ci_superpanel__clinical_indication__r_code"]].append(row)

        return ci_panels, relevant_panels

    def _get_relevant_panel_genes(self, relevant_panels: list[int]) -> dict[int, str]:
        """
        Using a list of relevant panels,
        retrieve the genes from those panels from the PanelGene database.
        Skip genes that are Pending, or not Active.

        :param: relevant_panels [list[int]], a set of IDs of Panel objects
        which will be used to retrieve those panels' genes from the db
        :returns: panel_genes, a dict containing panel ID as keys and
        gene information in the values
        """
        panel_genes = collections.defaultdict(list)

        for row in PanelGene.objects.filter(
            panel__pk__in=relevant_panels,
            active=True,
            pending=False,  # only fetch active, not-pending panel-gene links
        ).values("gene__hgnc_id", "panel__id"):
            panel_genes[row["panel__id"]].append(row["gene__hgnc_id"])

        return panel_genes

    def _get_relevant_superpanel_genes(
        self, relevant_superpanels: list[int]
    ) -> dict[int, str]:
        """
        Using a list of relevant superpanels, first find the constituent panels,
        then retrieve the genes from those panels from the PanelGene database.

        Returns a dict where the key is the superpanel's ID and the values are
        lists of genes.

        :param: relevant_panels [list[int]], a set of IDs of SuperPanel objects
        which will be used to retrieve constituent panels' genes from the db
        :returns: superpanel_genes, a dict containing superpanel ID as keys, and
        gene information for the child-panels in the values
        """
        # set prevents duplicates
        superpanel_genes = collections.defaultdict(set)

        for superpanel_id in relevant_superpanels:
            # find all linked panels and add their ids to a list
            constituent_panels = []
            for linked_panel in PanelSuperPanel.objects.filter(
                superpanel__id=superpanel_id
            ).values("panel__id"):
                constituent_panels.append(linked_panel["panel__id"])

            # for the linked panels, get linked genes, link to SuperPanel's ID
            panels_genes = self._get_relevant_panel_genes(constituent_panels)
            for panel_id, genes in panels_genes.items():
                for gene in genes:
                    superpanel_genes[superpanel_id].add(gene)

        return superpanel_genes

    def _format_output_data_genepanels(
        self,
        ci_panels: dict[str, list],
        panel_genes: dict[int, str],
        excluded_hgncs: set,
    ) -> list[tuple[str, str, str]]:
        """
        Format a list of results ready for writing out to file.
        Sort the results before returning them.

        :param: ci_panels, a dict linking clinical indication R codes (keys) to panel info (values)
        :param: panel_genes, a dict linking genes to panel IDs
        :param: excluded_hgncs, a set of RNAs parsed from HGNC information

        :return: a list-of-lists. Each sublist contains a clinical indication,
        panel name, and panel version
        """
        results = []
        for r_code, panel_list in ci_panels.items():
            # for each clinical indication
            for panel_dict in panel_list:
                # for each panel associated with that clinical indication
                panel_id: str = panel_dict["ci_panel__panel_id"]
                ci_name: str = panel_dict["ci_panel__clinical_indication_id__name"]
                for hgnc in panel_genes[panel_id]:
                    # for each gene associated with that panel
                    if hgnc in HGNC_IDS_TO_OMIT or hgnc in excluded_hgncs:
                        continue

                    # process the panel version
                    panel_version: str = (
                        normalize_version(panel_dict["ci_panel__panel__panel_version"])
                        if panel_dict["ci_panel__panel__panel_version"]
                        else None
                    )
                    line = [
                        f"{r_code}_{ci_name}",
                        f"{panel_dict['ci_panel__panel__panel_name']}_{panel_version}",
                        hgnc,
                    ]
                    results.append(line)
        results = sorted(results, key=lambda x: [x[0], x[1], x[2]])

        return results

    def _format_output_data_genesuperpanels(
        self,
        ci_panels: dict[str, list],
        panel_genes: dict[int, str],
        excluded_hgncs: set,
    ) -> list[tuple[str, str, str]]:
        """
        Format a list of results ready for writing out to file.
        Sort the results before returning them.

        :param: ci_panels, a dict linking clinical indications to superpanels
        :param: panel_genes, a dict linking genes to superpanel IDs
        :param: excluded_hgncs, a set of RNAs parsed from HGNC information

        :return: a list-of-lists. Each sublist contains a clinical indication,
        superpanel name, and superpanel version
        """
        results = []
        for r_code, panel_list in ci_panels.items():
            # for each clinical indication
            for panel_dict in panel_list:
                # for each panel associated with that clinical indication
                panel_id: str = panel_dict["ci_superpanel__superpanel"]
                ci_name: str = panel_dict["ci_superpanel__clinical_indication__name"]

                for hgnc in panel_genes[panel_id]:
                    # for each gene associated with that panel
                    if hgnc in HGNC_IDS_TO_OMIT or hgnc in excluded_hgncs:
                        continue

                    # process the panel version
                    panel_version: str = (
                        normalize_version(
                            panel_dict["ci_superpanel__superpanel__panel_version"]
                        )
                        if panel_dict["ci_superpanel__superpanel__panel_version"]
                        else None
                    )
                    results.append(
                        [
                            f"{r_code}_{ci_name}",
                            f"{panel_dict['ci_superpanel__superpanel__panel_name']}_"
                            f"{panel_version}",
                            hgnc,
                        ]
                    )
        results = sorted(results, key=lambda x: [x[0], x[1], x[2]])
        return results

    def _block_genepanels_if_db_not_ready(self):
        """
        Check that there's no Pending data in tables linking CIs to panels,
        and check that the db contains at least some Clinical Indications.
        If this is the case, raise an error with a formatted error message.
        If there are no issues, do nothing.
        """
        errors = []

        if not TestDirectoryRelease.objects.all().exists():
            # if there's no TestDirectoryRelease, a td has not been imported yet.
            errors.append(
                "Test Directory has not yet been imported, run: "
                "python manage.py seed td <td.json>"
            )

        # block generation of genepanel.tsv if ANY data is awaiting review (pending=True)
        if ClinicalIndicationPanel.objects.filter(pending=True).exists():
            errors.append(
                "Some ClinicalIndicationPanel table values require manual review. "
                "Please resolve these through the review platform and try again"
            )

        # block generation of genepanel.tsv if ANY data is awaiting review
        # (pending=True)
        if ClinicalIndicationSuperPanel.objects.filter(pending=True).exists():
            errors.append(
                "Some ClinicalIndicationSuperPanel table values require "
                "manual review. Please resolve these through the review "
                "platform and try again"
            )

        # if any errors - raise them
        if errors:
            msg = "; ".join(errors)
            raise ValueError(msg)

    def _generate_genepanels(self, excluded_hgncs: set, output_directory: str) -> None:
        """
        Main function to generate genepanel.tsv, a file containing every clinical indications' genes
        Runs sanity checks, then calls a formatter if these pass
        Outputs the data as a csv, with columns: clinical indication, source panel, and HGNC gene ID.
        :param excluded_hgncs: HGNC loci to exclude from analyses
        :param output_directory: output directory
        """
        print("Creating genepanels file")

        self._block_genepanels_if_db_not_ready()

        latest_td_release_ver = _fetch_latest_td_version()
        latest_td_instance = TestDirectoryRelease.objects.get(
            release=latest_td_release_ver
        )

        ci_panels, relevant_panels = self._get_relevant_ci_panels(latest_td_instance)
        ci_superpanels, relevant_superpanels = self._get_relevant_ci_superpanels(
            latest_td_instance
        )

        panel_genes = self._get_relevant_panel_genes(relevant_panels)
        superpanel_genes = self._get_relevant_superpanel_genes(relevant_superpanels)

        panel_results = self._format_output_data_genepanels(
            ci_panels, panel_genes, excluded_hgncs
        )
        superpanel_results = self._format_output_data_genesuperpanels(
            ci_superpanels, superpanel_genes, excluded_hgncs
        )

        results = panel_results + superpanel_results
        # run 'sort' again so that the panels and superpanels can be mixed in together
        # though note due to being on strings, 'sort' isn't version-sensitive for R codes (e.g. R100 shows up before R29)
        results = sorted(results, key=lambda x: [x[0], x[1], x[2]])

        current_datetime = dt.datetime.today().strftime("%Y%m%d")

        with open(f"{output_directory}/{current_datetime}_genepanels.tsv", "w") as f:
            for row in results:
                data = "\t".join(row)
                f.write(f"{data}\n")

    def get_current_transcript_clinical_status_for_g2t(
        self,
        transcript: Transcript,
        mane_select: TranscriptRelease,
        mane_plus: TranscriptRelease,
        hgmd: TranscriptRelease,
    ) -> bool | None:
        """
        Finds out whether a transcript is clinical or not, in the most-recent transcript releases.
        For each release, find entries for the transcript in the linking table.
        If any of the links are default_clinical=True, this transcript is a 'clinical transcript'
        Otherwise, this transcript is marked as 'not clinical transcript'

        :param transcript: Transcript instance
        :param mane_select: the latest MANE Select TranscriptRelease
        :param mane_plus: the latest MANE Plus Clinical TranscriptRelease
        :param hgmd: the latest HGMC TranscriptRelease
        :return: a boolean of whether the transcript is clinical or not (or None if there's no data)
        """
        mane_select_link = TranscriptReleaseTranscript.objects.filter(
            transcript_id=transcript.id, release_id=mane_select.id
        )
        mane_plus_link = TranscriptReleaseTranscript.objects.filter(
            transcript_id=transcript.id, release_id=mane_plus.id
        )
        hgmd_link = TranscriptReleaseTranscript.objects.filter(
            transcript_id=transcript.id, release_id=hgmd.id
        )

        # if there is no data for the transcript at all, return None
        poss_links = [mane_select_link, mane_plus_link, hgmd_link]
        if not any(link.exists() for link in poss_links):
            return None
        else:
            # if any of the transcript links is set to default clinical, return True
            # note we assume 0 or 1 result only, because in the TranscriptReleaseTranscript model,
            # transcript and release are 'unique_together'
            clinical = False
            for link in poss_links:
                if link and link[0].default_clinical:
                    clinical = True
            return clinical

    def _generate_g2t(self, output_directory, ref_genome) -> None:
        """
        Main function to generate g2t.tsv
        Calls the function to get all current transcripts, then formats and writes it to file.

        :param output_directory: output directory
        :param ref_genome: ReferenceGenome instance
        """
        start = dt.datetime.now().strftime("%H:%M:%S")
<<<<<<< HEAD
        print(f"Creating g2t file for reference genome {ref_genome.name} at {start}")
=======
        print(
            f"Creating g2t file for reference genome {ref_genome.name} at {start}"
        )
>>>>>>> 93c36726

        # We need the latest releases of the transcript clinical status information
        latest_select = get_latest_transcript_release("MANE Select", ref_genome)
        latest_plus_clinical = get_latest_transcript_release(
            "MANE Plus Clinical", ref_genome
        )
        latest_hgmd = get_latest_transcript_release("HGMD", ref_genome)

        if None in [latest_select, latest_plus_clinical, latest_hgmd]:
            raise ValueError(
                "One or more transcript releases (MANE or HGMD) have not yet been"
                " added to the database, so clinical status can't be assessed - aborting"
            )

        # We need all transcripts which are linked to the correct reference genome
        ref_genome_transcripts = Transcript.objects.order_by("gene_id").filter(
            reference_genome=ref_genome
        )

        # Append per-transcript results to a list-of-dictionaries
        results = []

        for transcript in ref_genome_transcripts:
            clinical_status = self.get_current_transcript_clinical_status_for_g2t(
                transcript, latest_select, latest_plus_clinical, latest_hgmd
            )
            transcript_data = {
                "hgnc_id": transcript.gene.hgnc_id,
                "transcript": transcript.transcript,
                "clinical": clinical_status,
            }
            results.append(transcript_data)

        # Write out results
        file_time = dt.datetime.today().strftime("%Y%m%d")
        keys = results[0].keys()
        with open(
            f"{output_directory}/{file_time}_g2t.tsv", "w", newline=""
        ) as out_file:
            writer = csv.DictWriter(
                out_file, delimiter="\t", lineterminator="\n", fieldnames=keys
            )
            writer.writerows(results)

    def add_arguments(self, parser) -> None:
        """
        Define parsers for generate command
        Default function in Django
        """

        # main parser: genepanels or g2t
        parser.add_argument("command", nargs="?")
        # optional parser for hgnc dump
        # mandatory for genepanels generation but not for g2t

        parser.add_argument("--hgnc")

        # optional parser for reference genome
        parser.add_argument("--ref_genome")

        # optional parser for output directory
        parser.add_argument("--output")

    def handle(self, *args, **kwargs):
        """
        Command line handler for python manage.py generate
        e.g.
        python manage.py generate genepanels --hgnc <hgnc dump>
        python manage.py generate g2t --ref_genome <reference genome> --output <output directory>

        """
        cmd = kwargs.get("command")

        # determine if command is valid
        if not cmd or cmd not in ACCEPTABLE_COMMANDS:
            raise ValueError(
                "lack or invalid command argument."
                "Accepted commands: {}".format(ACCEPTABLE_COMMANDS)
            )

        # for either command: determine the output directory
        if not kwargs["output"]:
            output_directory = os.getcwd()
            print(
                f"No output directory specified. Using default output directory: {output_directory}"
            )
        else:
            if not self._validate_directory(kwargs["output"]):
                raise ValueError(
                    f'Output directory specified {kwargs["output"]} is not valid. Please use full path'
                )
            output_directory = kwargs["output"]

        # checking args if command is genepanels:
        if cmd == "genepanels":
            # then check if hgnc dump is specified
            if not kwargs["hgnc"]:
                raise ValueError(
                    "No HGNC dump specified e.g. python manage.py generate genepanels --hgnc <path to hgnc dump>"
                )

            # validate HGNC file
            if not self._validate_hgnc(kwargs["hgnc"]):
                raise ValueError(f'HGNC file: {kwargs["hgnc"]} not valid')

            # generate genepanels.tsv
            hgncs_to_exclude = parse_excluded_hgncs_from_file(kwargs["hgnc"])

            self._generate_genepanels(hgncs_to_exclude, output_directory)

            print(f"Genepanel file created at {output_directory}")

        # if command is g2t, then generate g2t.tsv
        elif cmd == "g2t":
            # get the reference genome and standardise it
            if not kwargs["ref_genome"]:
                raise ValueError(
                    "No reference genome specified, e.g. python manage.py generate g2t --ref_genome GRCh37"
                )
            parsed_genome = _parse_reference_genome(kwargs.get("ref_genome"))

            try:
                # if the genome is valid, run the controller function, _generate_g2t
                genome = ReferenceGenome.objects.get(reference_genome=parsed_genome)
            except ObjectDoesNotExist:
                raise ObjectDoesNotExist(
                    "Aborting g2t: reference genome does not exist in the database"
                )

            self._generate_g2t(output_directory, genome)
            end = dt.datetime.now().strftime("%H:%M:%S")
            print(f"g2t file created at {output_directory} at {end}")<|MERGE_RESOLUTION|>--- conflicted
+++ resolved
@@ -414,13 +414,9 @@
         :param ref_genome: ReferenceGenome instance
         """
         start = dt.datetime.now().strftime("%H:%M:%S")
-<<<<<<< HEAD
-        print(f"Creating g2t file for reference genome {ref_genome.name} at {start}")
-=======
         print(
             f"Creating g2t file for reference genome {ref_genome.name} at {start}"
         )
->>>>>>> 93c36726
 
         # We need the latest releases of the transcript clinical status information
         latest_select = get_latest_transcript_release("MANE Select", ref_genome)
