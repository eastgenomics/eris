--- conflicted
+++ resolved
@@ -836,13 +836,8 @@
                 mane_select_data = mane_info
             elif mane_type.lower() == "mane plus clinical":
                 mane_plus_clinical_data = mane_info
-<<<<<<< HEAD
-        # if there are multiple matches in IRRELEVANT transcripts it'll return
-        # blank dictionaries and an error msg
-=======
         # if there are multiple matches in IRRELEVANT transcripts it'll
         # return blank dictionaries and an error msg
->>>>>>> 72140333
         return mane_select_data, mane_plus_clinical_data, hgmd_data, error_msg
 
     else:
