--- conflicted
+++ resolved
@@ -56,14 +56,7 @@
 
     # bulk update the changed genes
     now = datetime.datetime.now().strftime("%H:%M:%S")
-<<<<<<< HEAD
     print(f"Start bulk-updating {len(gene_symbol_updates)} gene symbols: {now}")
-    print(f"Start bulk-updating {len(gene_symbol_updates)} gene symbols: {now}")
-=======
-    print(
-        f"Start bulk-updating {len(gene_symbol_updates)} gene symbols: {now}"
-    )
->>>>>>> 1a4f0d70
     Gene.objects.bulk_update(gene_symbol_updates, ["gene_symbol"])
 
     # for each changed gene, link to release and add a note
