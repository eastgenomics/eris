import datetime as dt
import pandas as pd
import collections
import re
import io
from django.db import transaction
from packaging.version import Version

pd.options.mode.chained_assignment = None  # default='warn'
import datetime

from .history import History
from panels_backend.models import (
    Gene,
    Transcript,
    TranscriptRelease,
    TranscriptSource,
    TranscriptFile,
    TranscriptReleaseTranscript,
    TranscriptReleaseTranscriptFile,
    PanelGene,
    HgncRelease,
    GeneHgncRelease,
    GeneHgncReleaseHistory,
    ReferenceGenome,
    GffRelease,
    TranscriptGffRelease,
    TranscriptGffReleaseHistory,
)


def _update_existing_gene_metadata_symbol_in_db(
    hgnc_id_to_symbol: dict[str, str], hgnc_release: HgncRelease, user: str
) -> None:
    """
    Function to update gene metadata in db using a hgnc dump prepared dictionary
    Updates approved symbol if that has changed.
    To speed up the function, we utilise looping over lists-of-dictionaries,
    and bulk updates in some spots.

    :param hgnc_id_to_symbol: dictionary of hgnc id to approved symbol
    :param hgnc_release: the HgncRelease for the currently-uploaded HGNC file
    :param user: currently a string to describe the user
    """
    gene_symbol_updates = []

    # queue up genes which need updating because their approved symbols have
    # changed in HGNC
    for hgnc_id, symbols in hgnc_id_to_symbol.items():
        gene = Gene.objects.get(hgnc_id=hgnc_id)
        gene.gene_symbol = symbols["new"]
        gene_symbol_updates.append(gene)

    # bulk update the changed genes
    now = datetime.datetime.now().strftime("%H:%M:%S")
    print(f"Start bulk-updating {len(gene_symbol_updates)} gene symbols: {now}")
    Gene.objects.bulk_update(gene_symbol_updates, ["gene_symbol"])

    # for each changed gene, link to release and add a note
    for gene in gene_symbol_updates:
        gene_hgnc_release = GeneHgncRelease.objects.create(
            gene=gene, hgnc_release=hgnc_release
        )

        # get the old and new symbols for history-notes
        new = hgnc_id_to_symbol[gene.hgnc_id]["new"]
        old = hgnc_id_to_symbol[gene.hgnc_id]["old"]

        GeneHgncReleaseHistory.objects.create(
            gene_hgnc_release=gene_hgnc_release,
            note=History.gene_hgnc_release_approved_symbol_change(old, new),
            user=user,
        )


def _update_existing_gene_metadata_aliases_in_db(
    hgnc_id_to_alias_symbols: dict[str, str], hgnc_release: HgncRelease, user: str
) -> None:
    """
    Function to update gene metadata in db using hgnc dump prepared dictionaries
    Updates alias symbols if those have changed.
    To speed up the function, we utilise looping over lists-of-dictionaries,
    and bulk updates.

    :param hgnc_id_to_alias_symbols: dictionary of hgnc id to alias symbol
    :param hgnc_release: the HgncRelease for the currently-uploaded HGNC file
    :param user: currently a string to describe the user
    """
    gene_alias_updates = []

    for changed_gene, new_alias in hgnc_id_to_alias_symbols.items():
        gene = Gene.objects.get(hgnc_id=changed_gene)
        gene.alias_symbols = new_alias["new"]
        gene_alias_updates.append(gene)

    now = datetime.datetime.now().strftime("%H:%M:%S")
    f"Start bulk-updating {len(gene_alias_updates)} gene alias: {now}"
    Gene.objects.bulk_update(gene_alias_updates, ["alias_symbols"])

    # for each changed gene, link to release and add a note
    for gene in gene_alias_updates:
        gene_hgnc_release, _ = GeneHgncRelease.objects.get_or_create(
            gene=gene, hgnc_release=hgnc_release
        )

        # get the old and new aliases for history-logging
        new = hgnc_id_to_alias_symbols[gene.hgnc_id]["new"]
        old = hgnc_id_to_alias_symbols[gene.hgnc_id]["old"]

        GeneHgncReleaseHistory.objects.create(
            gene_hgnc_release=gene_hgnc_release,
            note=History.gene_hgnc_release_alias_symbol_change(old, new),
            user=user,
        )


def _link_unchanged_genes_to_new_release(
    unchanged_genes: list, hgnc_release: HgncRelease, user: str
):
    """
    If a gene wasn't changed in a HGNC release, link it to the new release with a note,
    so we know the gene is still current

    :param unchanged_gene: a list of HGNC_IDs of unchanged genes
    :param hgnc_release: a HgncRelease object of the current release
    :param str: the name of the user making the changed
    """

    print(
        f"Linking {len(unchanged_genes)} unchanged genes to new HGNC release v{hgnc_release.release}"
    )

    for hgnc_id in unchanged_genes:
        gene = Gene.objects.get(hgnc_id=hgnc_id)

        gene_hgnc_release, release_created = GeneHgncRelease.objects.get_or_create(
            gene=gene, hgnc_release=hgnc_release
        )

        # if a new gene-release link was made, log it in history
        # if it existed already, don't log it
        if release_created:
            GeneHgncReleaseHistory.objects.create(
                gene_hgnc_release=gene_hgnc_release,
                note=History.gene_hgnc_release_present(),
                user=user,
            )


def _add_new_genes_to_db(
    new_genes: dict[str, str], hgnc_release: HgncRelease, user: str
) -> None:
    """
    If a gene exists in the HGNC file, but does NOT exist in the db, make it.
    Link the gene to the HGNC file's release, to help with auditing.
    To speed up the function, we utilise looping over lists-of-dictionaries,
    and bulk updates in some places.

    :param new_genes: a list of dicts, one per gene, with keys 'hgnc_id' 'symbol' and 'alias'
    :param hgnc_release: the HgncRelease for the currently-uploaded HGNC file
    :param user: currently a string to describe the user
    """
    genes_to_create = []

    for gene in new_genes:
        new_gene = Gene(
            hgnc_id=gene["hgnc_id"],
            gene_symbol=gene["symbol"],
            alias_symbols=gene["alias"],
        )
        genes_to_create.append(new_gene)

    now = datetime.datetime.now().strftime("%H:%M:%S")
    print(f"Start {len(new_genes)} gene bulk create: {now}")
    new_genes = Gene.objects.bulk_create(genes_to_create)

    # for each NEW gene, link to release and add a note
    for gene in new_genes:
        gene_hgnc_release = GeneHgncRelease.objects.create(
            gene=gene, hgnc_release=hgnc_release
        )

        GeneHgncReleaseHistory.objects.create(
            gene_hgnc_release=gene_hgnc_release,
            note=History.gene_hgnc_release_new(),
            user=user,
        )


def make_hgnc_gene_sets(
    hgnc_id_to_symbol: dict[str, str], hgnc_id_to_alias: dict[str, list[str]]
) -> tuple[
    list[dict[str, str | None]],
    dict[str, dict[str, str]],
    dict[str, dict[str, str]],
    list,
]:
    """
    Sort genes into:
    - those which are not yet in the Gene table, but are in the HGNC release
    - those which are both already in the Gene table and in the HGNC release:
        - those that have changed in the HGNC release:
            - symbol changes
            - alias changes
        - those that are unchanged in the HGNC release

    These sets are then used by downstream functions to update the database

    :param hgnc_id_to_approved_symbol: a dictionary of HGNC_ID to the approved symbols in the new HGNC release
    :param hgnc_id_to_alias_symbol: a dictionary of HGNC_ID to the list of alias symbols in the new HGNC release

    :return new_hgncs: a list of dicts, one per new gene, with keys 'hgnc_id' 'symbol' and 'alias'
    :return hgnc_symbol_changed: a dict-of-dicts of genes with changed symbols, keys are hgnc_ids, the nested dict has 'old' and 'new' symbols
    :return hgnc_alias_changed: a dict-of-dicts of genes with changed alias, keys are hgnc_ids, the nested dict has 'old' and 'new' aliases
    :return hgnc_unchanged: a list of HGNC IDs for genes which are in the release, but unchanged
    """
    # get every HGNC ID in the HGNC file
    all_hgnc_in_approved = list(hgnc_id_to_symbol.keys())
    all_hgnc_in_alias = list(hgnc_id_to_alias.keys())
    all_hgnc_file_entries = all_hgnc_in_alias + all_hgnc_in_approved

    # for hgnc_ids which already exist in the database, get the ones which have changed
    # and ones which haven't changed
    genes_in_db: list[Gene] = Gene.objects.all()
    hgnc_symbol_changed = collections.defaultdict(dict)
    hgnc_alias_changed = collections.defaultdict(dict)

    hgnc_unchanged = []

    for gene in genes_in_db:
        hgnc_id = gene.hgnc_id
        current_gene_symbol = (
            gene.gene_symbol.strip().upper() if gene.gene_symbol else None
        )  # gene symbol in current gene in db can be None
        potential_new_gene_symbol = hgnc_id_to_symbol.get(hgnc_id)  # might be None

        symbol_change = False
        alias_change = False

        # check symbol change
        if potential_new_gene_symbol:
            if current_gene_symbol != potential_new_gene_symbol.strip().upper():
                # add to a list of symbol-changed HGNCs
                symbol_change = True
                hgnc_symbol_changed[gene.hgnc_id]["old"] = current_gene_symbol
                hgnc_symbol_changed[gene.hgnc_id][
                    "new"
                ] = potential_new_gene_symbol.strip().upper()

        # check alias change
        if gene.hgnc_id in hgnc_id_to_alias:
            resolved_alias = _resolve_alias(hgnc_id_to_alias[gene.hgnc_id])
            if gene.alias_symbols != resolved_alias:
                # add to a collection of alias-changed HGNCs
                alias_change = True
                hgnc_alias_changed[gene.hgnc_id]["old"] = gene.alias_symbols
                hgnc_alias_changed[gene.hgnc_id]["new"] = resolved_alias

        # if the database gene is unchanged, add it to an 'unchanged' list if it's in HGNC file
        if (
            not symbol_change
            and not alias_change
            and gene.hgnc_id in all_hgnc_file_entries
        ):
            hgnc_unchanged.append(gene.hgnc_id)

    # get HGNC IDs which are in the HGNC file, but not yet in db
    new_hgncs = set(all_hgnc_file_entries) - set([i.hgnc_id for i in genes_in_db])
    new_hgncs = [
        {
            "hgnc_id": hgnc_id,
            "symbol": hgnc_id_to_symbol.get(hgnc_id),
            "alias": _resolve_alias(hgnc_id_to_alias.get(hgnc_id)),
        }
        for hgnc_id in new_hgncs
    ]

    return new_hgncs, hgnc_symbol_changed, hgnc_alias_changed, hgnc_unchanged


def _resolve_alias(start_alias: list[str]) -> str | None:
    """
    Joins aliases, handling the case where an alias contains pd.na
    Mostly exists because this was originally a one-liner, but I started
    struggling to read it.
    :param start_alias: the list of alias names. It contains either strings or
    a single np.nan value.
    :param processed_alias: the alias returned as a single joined string, or, None
    if the input was blank/just np.nan values.
    """
    if not start_alias:
        return None

    # sort, deduplicate, and strip whitespace
    aliases = sorted(
        list(set([alias.strip() for alias in start_alias if alias.strip()]))
    )

    if not aliases:
        return None

    return ",".join(aliases)


def update_existing_gene_metadata(
    symbol_changed: dict[str, dict[str, str]],
    alias_changed: dict[str, dict[str, str]],
    release_created: bool,
    new_genes: list[dict[str, str | None]],
    hgnc_release: HgncRelease,
    unchanged_genes: dict[str, dict[str, str]],
    user: str,
) -> None:
    # make edits and release links to pre-existing genes, and add genes which are new in the HGNC file
    with transaction.atomic():
        if symbol_changed:
            _update_existing_gene_metadata_symbol_in_db(
                symbol_changed, hgnc_release, user
            )

        if alias_changed:
            _update_existing_gene_metadata_aliases_in_db(
                alias_changed, hgnc_release, user
            )

        if release_created:  # linked unchanged only when there's new release created
            _link_unchanged_genes_to_new_release(unchanged_genes, hgnc_release, user)

        if new_genes:
            _add_new_genes_to_db(new_genes, hgnc_release, user)


def prepare_hgnc_file(
    hgnc_file: str | io.BytesIO,
) -> tuple[dict[str, str]]:
    """
    Read a hgnc file and sanity-check it
    If the HGNC version is new, add it to the database
    For each HGNC ID in the HGNC file, determine which are brand-new genes, which are genes in need
    of updating, and which genes already exist in the database.
    Finally, use that categorised data to update the Eris database, linking any changes
    to this HGNC file release.
    Return a dictionary of every HGNC ID: symbol in the current file.

    :param hgnc_file: hgnc file path
    :param hgnc_version: a string describing the in-house-assigned release version of
    the HGNC file
    :param user: str, the user's name

    :return: gene symbol to hgnc id dict
    """
    print("Preparing HGNC files")
    hgnc: pd.DataFrame = pd.read_csv(hgnc_file, delimiter="\t")

    needed_cols = ["HGNC ID", "Approved symbol", "Alias symbols"]
    if missing_columns := check_missing_columns(hgnc, needed_cols):
        raise ValueError(f"Missing columns in HGNC Dump: {missing_columns}")

    # strip whitespace as a precaution
    hgnc["Approved symbol"] = hgnc["Approved symbol"].str.strip()
    hgnc["HGNC ID"] = hgnc["HGNC ID"].str.strip()

    # prepare dictionary files
    hgnc1 = hgnc.dropna(subset=["Approved symbol"])
    hgnc_approved_symbol_to_hgnc_id = dict(
        zip(hgnc1["Approved symbol"], hgnc1["HGNC ID"])
    )
    hgnc_id_to_approved_symbol = dict(zip(hgnc1["HGNC ID"], hgnc1["Approved symbol"]))

    # dataframe cleaning to drop NA values in alias symbols
    hgnc.dropna(subset=["Alias symbols"], inplace=True)
    hgnc["HGNC ID"] = hgnc["HGNC ID"].str.strip()  # remove whitespace in HGNC ID

    hgnc_id_to_alias_symbols: dict[str, list[str]] = (
        hgnc.groupby("HGNC ID")["Alias symbols"]
        .agg(lambda x: x.str.split(","))
        .to_dict()
    )

    return (
        hgnc_approved_symbol_to_hgnc_id,
        hgnc_id_to_approved_symbol,
        hgnc_id_to_alias_symbols,
    )


def check_missing_columns(df: pd.DataFrame, columns: list) -> list[str]:
    """
    Check for expected columns in a DataFrame and return columns that are missing

    :param: df - a Pandas Dataframe
    :param: columns - a list of column names to check for

    # NOTE: this function is also used in web view thus Assertion or raise Exception()
    has been changed to return error instead.

    :return: list or missing columns
    """
    return [col for col in columns if col not in df.columns]


def prepare_mane_file(
    mane_file: str, hgnc_symbol_to_hgnc_id: dict[str, str]
) -> list[dict]:
    """
    Read through MANE files and prepare a list of dicts,
    each dict containing a transcript, HGNC ID, and the MANE type.

    :param mane_file: mane file path
    :param hgnc_symbol_to_hgnc_id: dictionary of hgnc symbol to hgnc id
        to turn gene-id in mane to hgnc-id

    :return: list of dictionaries - each dict is a filtered row from the dataframe
    """
    mane = pd.read_csv(mane_file)

    needed_mane_cols = ["Gene", "MANE TYPE", "RefSeq StableID GRCh38 / GRCh37"]
    if missing_columns := check_missing_columns(mane, needed_mane_cols):
        raise ValueError(f"Missing columns in MANE: {missing_columns}")

    filtered_mane = mane[
        mane["MANE TYPE"].isin(["MANE SELECT", "MANE PLUS CLINICAL"])
    ]  # only mane select and mane plus clinical transcripts

    filtered_mane["HGNC ID"] = (
        filtered_mane["Gene"].astype(str).map(hgnc_symbol_to_hgnc_id)
    )

    # some renaming
    filtered_mane = filtered_mane.rename(
        columns={"RefSeq StableID GRCh38 / GRCh37": "RefSeq"}
    )
    min_cols = filtered_mane[["HGNC ID", "RefSeq", "MANE TYPE"]]

    result_dict = min_cols.to_dict("records")

    # add a versionless column - used for some transcript-matching later
    for i in result_dict:
        i["RefSeq_versionless"] = re.sub(r"\.[\d]+$", "", i["RefSeq"])

    return result_dict


def prepare_gff_file(gff_file: str) -> dict[str, list[str]]:
    """
    Read through gff files (from DNANexus)
    and prepare dict of hgnc id to list of transcripts

    :param gff_file: gff file path

    :return: dictionary of hgnc id to list of transcripts
    """

    gff = pd.read_csv(
        gff_file,
        delimiter="\t",
        names=[
            "chrome",
            "start",
            "end",
            "hgnc",
            "transcript",
            "exon",
        ],
        dtype=str,
    )

    if missing_columns := check_missing_columns(gff, ["hgnc", "transcript"]):
        raise ValueError(f"Missing columns in GFF: {missing_columns}")

    return (
        gff.groupby("hgnc")
        .agg({"transcript": lambda x: list(set(list(x)))})
        .to_dict()["transcript"]
    )


def prepare_gene2refseq_file(g2refseq_file: str) -> dict[str, list[list[str]]]:
    """
    Reads through gene2refseq file (from HGMD database)
    and generates a dict mapping of HGMD ID to a list which can contain [refcore, refversion],
    e.g. 'id': [["NM_100", "2"]]

    :param g2refseq_file: gene2refseq file path

    :return: dictionary of hgmd id to a list of 2 items, [refcore, refversion]
    """

    # read with dtype str to avoid pandas converting to int64
    df = pd.read_csv(g2refseq_file, dtype=str)

    needed_cols = ["refcore", "refversion", "hgmdID"]
    if missing_columns := check_missing_columns(df, needed_cols):
        raise ValueError(f"Missing columns in gene2refseq: {missing_columns}")

    # create list of refcore + refversion
    df["core_plus_version"] = pd.Series(zip(df["refcore"], df["refversion"])).map(list)

    # make sure there's no whitespace in hgmd id
    df["hgmdId"] = df["hgmdID"].str.strip()

    # return dictionary of hgmd id to list of [refcore, refversion]
    return df.groupby("hgmdID")["core_plus_version"].apply(list).to_dict()


def prepare_markname_file(markname_file: str) -> dict[str, list[str]]:
    """
    Reads through markname file (from HGMD database)
    and generates a dict mapping of hgnc id to list of gene id

    :param markname_file: markname file path

    :return: dictionary of hgnc id to lists of matching gene-id
    """
    markname = pd.read_csv(markname_file, dtype=str)

    needed_cols = ["hgncID"]
    if missing_columns := check_missing_columns(markname, needed_cols):
        raise ValueError(f"Missing columns in markname: {missing_columns}")

    # NOTE: int64 is not JSON serializable, using default str instead
    markname.dropna(subset=["hgncID", "gene_id"], inplace=True)

    return markname.groupby("hgncID")["gene_id"].apply(list).to_dict()


def _add_transcript_to_db_with_gff_release(
    gene: Gene,
    transcript: str,
    ref_genome: ReferenceGenome,
    gff_release: GffRelease,
    user: str,
) -> Transcript:
    """
    Add each transcript to the database, with its gene.
    Link it to the current GFF release, and log history of the change.

    :param: gene, a Gene in need to linking to a transcript
    :param: transcript, the name of a transcript to add to the db
    :param: ref_genome, the ReferenceGenome of this version of the transcript
    :param: gff_release, the GffRelease of this version of the GFF file
    :param: user, a string representing the user carrying out the upload

    :returns: Transcript instance, for the transcript added to the db
    """
    tx, tx_created = Transcript.objects.get_or_create(
        transcript=transcript, gene=gene, reference_genome=ref_genome
    )

    tx_gff, tx_gff_created = TranscriptGffRelease.objects.get_or_create(
        transcript=tx, gff_release=gff_release
    )

    if tx_created:
        message = History.tx_gff_release_new()
    elif tx_gff_created:
        message = History.tx_gff_release_present()
    else:
        # neither transcript nor its GFF link are new - no need to add history info
        return tx

    TranscriptGffReleaseHistory.objects.get_or_create(
        transcript_gff=tx_gff, note=message, user=user
    )

    return tx


def _add_transcript_categorisation_to_db(
    data_dict: list[dict[str : Transcript | TranscriptRelease | bool]],
) -> None:
    """
    Each transcript has been searched for in different transcript release files,
    to work out whether its a default clinical transcript or not.
    For example, if a transcript was found in MANE Select, causing the search for a
    transcript to stop, then the transcript will be 'clinical=True' in its linked
    'MANE Select' release, and 'clinical=None' in the linked releases of 'MANE Plus Clinical'
    and 'HGMD'.
    This function stores that search information, along with the transcript-release
    link.

    :param: a dictionary containing the keys "transcript", for which the value is a Transcript instance,
    "release" for which the value is a TranscriptRelease instance, and "match_version" "match_base" and
    "default_clinical", which are bools describing the status of the transcript in each release.
    """
    TranscriptReleaseTranscript.objects.bulk_create(
        [
            TranscriptReleaseTranscript(
                transcript=i["transcript"],
                release=i["release"],
                match_version=i["match_version"],
                match_base=i["match_base"],
                default_clinical=i["clinical"],
            )
            for i in data_dict
        ],
        ignore_conflicts=True,
    )


def _get_clin_transcript_from_hgmd_files(
    hgnc_id: str,
    markname: dict[str, list[str]],
    gene2refseq: dict[str, list[list[str]]],
) -> tuple[str | None, str | None]:
    """
    Fetch the transcript linked to a particular gene in HGMD.
    First, need to find the gene's ID in the 'markname' table's file,
    then use the ID to find the gene's entries in the 'gene2refseq' table's file.
    Catch various error scenarios too.
    :param: hgnc_id of a gene
    :param: markname, a dictionary of information from a HGMD markname file
    :param: gene2refseq, a dict of information from a HGMD gene2refseq file
    :return: transcript linked to the gene in HGMD
    :return: error message if any
    """
    # HGMD database transcript search
    # hgmd write HGNC ID as XXXXX rather than HGNC:XXXXX
    short_hgnc_id = hgnc_id.replace("HGNC:", "")

    # Error states: hgnc id not in markname table / hgmd database,
    # or hgnc id has more than one entry
    if short_hgnc_id not in markname:
        err = f"{hgnc_id} not found in markname HGMD table"
        return None, err

    if len(markname[short_hgnc_id]) > 1:
        err = f"{hgnc_id} has two or more entries in markname HGMD table."
        return None, err

    # Error out if HGNC ID's value is an empty list
    if not markname[short_hgnc_id]:
        err = f"{hgnc_id} has no gene_id in markname table"
        return None, err

    markname_gene_id = markname[short_hgnc_id][0]

    # Throw errors if the HGNC ID is None or pd.nan, if the gene ID from
    # markname isn't in gene2refseq, or if a gene has multiple entries in the
    # HGMD database (list with lists),
    # because assessment of clinical/non-clinical won't be possible.
    if not markname_gene_id or pd.isna(markname_gene_id):
        err = f"{hgnc_id} has no gene_id in markname table"
        return None, err

    markname_gene_id = markname_gene_id.strip()

    if markname_gene_id not in gene2refseq:
        err = f"{hgnc_id} with gene id {markname_gene_id} not in gene2refseq table"
        return None, err

    if len(gene2refseq[markname_gene_id]) > 1:
        joined_entries = [i[0] for i in gene2refseq[markname_gene_id]]
        err = f'{hgnc_id} has more than one transcript in the HGMD database: {",".join(joined_entries)}'
        return None, err

    # gene2refseq data for gene-id
    hgmd_base = gene2refseq[markname_gene_id][0][0]

    return hgmd_base, None


def _transcript_assign_to_source(
    tx: str,
    hgnc_id: str,
    mane_data: list[dict],
    markname_hgmd: dict[str, list[str]],
    gene2refseq_hgmd: dict[str, list[list[str]]],
) -> tuple[dict[str, bool], dict[str, bool], dict[str, bool], str | None]:
    """
    Carries out the logic for deciding whether a transcript is clinical, or non-clinical.
    Checks MANE first, then HGMD, to see if clinical status can be assigned

    :param: tx, the string name of a transcript to look for in sources
    :param: hgnc_id of a gene linked to the above transcript
    :param: mane_data, information extracted from a MANE file as a list of dicts
    :param: markname_hgmd, information extracted from HGMD's markname file as a dict
    :param: gene2refseq_hgmd, information extracted from HGMD's gene2refseq file as a dict

    :return: mane_select_data, containing info from MANE Select
    :return: mane_plus_clinical_data, containing info from MANE Plus Clinical
    :return: hgmd_data, containing info from HGMD
    :return: err, error message if any
    """
    # set up starting data
    mane_select_data = {"clinical": None, "match_base": None, "match_version": None}
    mane_plus_clinical_data = {
        "clinical": None,
        "match_base": None,
        "match_version": None,
    }
    hgmd_data = {"clinical": None, "match_base": None, "match_version": None}
    err = None

    tx_base = re.sub(r"\.[\d]+$", "", tx)

    # First, find the transcript in the MANE file data
    # Note that data in MANE can be Plus Clinical or Select
    mane_exact_match = [d for d in mane_data if d["RefSeq"] == tx]
    mane_base_match = [d for d in mane_data if d["RefSeq_versionless"] == tx_base]

    # we search to see whether the transcript's gene is actually linked to a Panel
    # this becomes important if we have more than one MANE exact or base match
    relevant_panels = PanelGene.objects.filter(gene__hgnc_id=hgnc_id)

    if mane_exact_match:
        if len(mane_exact_match) > 1:
            # this should be impossible - but has happened at least once
            # if it happens, check if we really need this transcript, because there's Panel-Gene
            # it's relevant to. If it's not relevant, just skip it. Otherwise throw an error
            if len(relevant_panels) != 0:
                raise ValueError(f"Transcript in MANE more than once: {tx}")
            else:
                err = f"Transcript in MANE more than once, can't resolve: {tx}"
                return mane_select_data, mane_plus_clinical_data, hgmd_data, err
        else:
            # determine whether it's MANE Select or Plus Clinical and return everything
            source = mane_exact_match[0]["MANE TYPE"]
            if str(source).lower() == "mane select":
                mane_select_data["clinical"] = True
                mane_select_data["match_base"] = True
                mane_select_data["match_version"] = True
            elif str(source).lower() == "mane plus clinical":
                mane_plus_clinical_data["clinical"] = True
                mane_plus_clinical_data["match_base"] = True
                mane_plus_clinical_data["match_version"] = True
            else:
                raise ValueError(
                    "MANE Type does not match MANE Select or MANE Plus Clinical"
                    " - check how mane_data has been set up"
                )
            return mane_select_data, mane_plus_clinical_data, hgmd_data, err

    # fall through to here if no exact match - see if there's a versionless match instead
    elif mane_base_match:
        if len(mane_base_match) > 1:
            # this should be impossible - but has happened at least once
            # if it happens, check if we really need this transcript, because there's Panel-Gene
            # it's relevant to. If it's not relevant, just skip it. Otherwise throw an error
            if len(relevant_panels) != 0:
                raise ValueError(f"Versionless transcript in MANE more than once: {tx}")
            else:
                err = f"Versionless transcript in MANE more than once, can't resolve: {tx}"
                return mane_select_data, mane_plus_clinical_data, hgmd_data, err
        else:  # exactly 1 match between the MANE base and the transcript
            source = mane_base_match[0]["MANE TYPE"]
            if str(source).lower() == "mane select":
                mane_select_data["clinical"] = True
                mane_select_data["match_base"] = True
                mane_select_data["match_version"] = False
            elif str(source).lower() == "mane plus clinical":
                mane_plus_clinical_data["clinical"] = True
                mane_plus_clinical_data["match_base"] = True
                mane_plus_clinical_data["match_version"] = False
            else:
                raise ValueError(
                    "MANE Type does not match MANE Select or MANE Plus Clinical"
                    " - check how mane_data has been set up"
                )
            return mane_select_data, mane_plus_clinical_data, hgmd_data, err

    # hgnc id for the transcript's gene is not in MANE -
    # hgnc id for the transcript's gene is not in MANE -
    # instead, see which transcript is linked to the gene in HGMD
    hgmd_transcript_base, err = _get_clin_transcript_from_hgmd_files(
        hgnc_id, markname_hgmd, gene2refseq_hgmd
    )

    # does the HGMD transcript match the one we're currently looping through?
    # note HGMD doesn't have versions
    if tx_base == hgmd_transcript_base:
        hgmd_data["clinical"] = True
        hgmd_data["match_base"] = True
        hgmd_data["match_version"] = False

    return mane_select_data, mane_plus_clinical_data, hgmd_data, err


def add_gff_release_info_to_db(
    gff_release: str, reference_genome: ReferenceGenome
) -> GffRelease:
    """
    Add a release version to the database for the GFF file.
    Add reference genome information.
    :param gff_release: string of the release version of the GFF file
    :param reference_genome: a ReferenceGenome object to associate with this GFF file
    :return gff_release: a GffRelease instance
    """
    gff_release, _ = GffRelease.objects.get_or_create(
        release=gff_release, reference_genome=reference_genome
    )
    return gff_release


def _link_release_to_file_id(
    release: TranscriptRelease, file_id: str, file_type: str
) -> None:
    """
    create TranscriptFile and link to TranscriptRelease
    through TranscriptReleaseTranscriptFile

    :param release: a TranscriptRelease object
    :param file_id: a string representing the file ID
    :param file_type: a string representing the file type (e.g. 'MANE Select')
    """
    transcript_file, _ = TranscriptFile.objects.get_or_create(
        file_id=file_id, file_type=file_type
    )

    TranscriptReleaseTranscriptFile.objects.get_or_create(
        transcript_release=release, transcript_file=transcript_file
    )


def add_transcript_release_info_to_db(
    source: str,
    release_version: str,
    ref_genome: ReferenceGenome,
    files: dict[str, str],
) -> TranscriptRelease:
    """
    For each transcript release, make sure the source, release, and
    supporting files are added to the database.
    Note that the files parameter needs to be provided as a dict, in which keys are
    file types and values are external IDs.

    Error will be raised if the file-id is already linked to another release, source and ref genome
    of a particular file type (e.g. MANE Select)

    Example of error scenario:
        - MANE Select release 0.92 is linked to file-id 12345 in db
        - You uploaded MANE Select release 0.93 but with file-id 12345
        - This will raise a ValueError because the file-id can't be both v0.92 and v0.93

    :param: source, the name of a source of transcript information (e.g. MANE Select)
    :param: release_version, the version of the transcript release as entered by user
    :param: ref_genome, the ReferenceGenome used for this transcript release
    :param: files, a dictionary of files used to define the contents of each release.
    For example, a HGMD release might be defined by a markname and a gene2refseq file

    :return: a TranscriptRelease instance
    """

    # look up or create the source
    source_instance, _ = TranscriptSource.objects.get_or_create(source=source)

    # create the transcript release, or just get it
    # (this could happen if you upload an old release of 1 source, alongside a new release
    # of another source)
    tx_release, _ = TranscriptRelease.objects.get_or_create(
        source=source_instance,
        release=release_version,
        reference_genome=ref_genome,
    )

    for file_type, file_id in files.items():
        # NOTE: check if release, source and ref genome OF A FILE TYPE is already linked to another file-id
        # if so, raise an error, else pass
        # the file-id might still be linked to its previous release, source and ref genome - which is completely valid

        tx_release_file_ids = TranscriptReleaseTranscriptFile.objects.filter(
            transcript_release_id=tx_release.id,
            transcript_file_id__file_type=file_type,
        ).values("transcript_file_id__file_id", "transcript_file_id__file_type")
        # there should only be ONE link of file-id to one RELEASE of a particular file type

        # a different (release, source, ref genome) combination should have a different file-id
        if tx_release_file_ids:
            if (
                tx_release_file_ids[0]["transcript_file_id__file_id"] != file_id
                or tx_release_file_ids[0]["transcript_file_id__file_type"] != file_type
            ):
                raise ValueError(
                    f"The provided file-id '{file_id}' and file-type '{file_type}' is already linked to another "
                    "release, source and ref genome in the db:\n"
                    f"Release version: {release_version}\n"
                    f"Source: {source}.\n"
                    f"Ref genome: {ref_genome.name}.\n"
                    f'File type: {tx_release_file_ids[0]["transcript_file_id__file_type"]}\n'
                    f'File id: {tx_release_file_ids[0]["transcript_file_id__file_id"]}'
                )

        _link_release_to_file_id(tx_release, file_id, file_type)

    return tx_release


def parse_reference_genome(ref_genome: str) -> str:
    """
    Convert reference genome into a standardised string.
    Throws error if this doesn't work.

    :param: reference genome string as provided by the user
    :param: reference genome string, post-normalisation
    """
    permitted_grch37 = ["hg19", "37", "grch37"]
    permitted_grch38 = ["hg38", "38", "grch38"]

    if ref_genome.lower() in permitted_grch37:
        return "GRCh37"
    elif ref_genome.lower() in permitted_grch38:
        return "GRCh38"
    else:
        raise ValueError(
            f"Please provide a valid reference genome,"
            f" such as {'; '.join(permitted_grch37)} or "
            f"{'; '.join(permitted_grch38)} - you provided {ref_genome}"
        )


def _get_latest_hgnc_release() -> HgncRelease | None:
    """
    Get the latest release in HgncRelease, using packaging.version to handle version formatting
    which isn't 100% consistent. Return None if the table has no matching results.

    :returns: HgncRelease with latest version in database
    """
    hgncs = HgncRelease.objects.all()

    max_release = max([Version(v.release) for v in hgncs]) if hgncs else None
    if max_release:
        return HgncRelease.objects.get(release=max_release)
    else:
        return None


def _get_latest_gff_release(ref_genome: ReferenceGenome) -> GffRelease | None:
    """
    Get the latest GFF release in GffRelease for a given reference genome,
    using packaging.version because the version formatting
    isn't 100% consistent. Return None if the table has no matching results.

    :param reference_genome: a ReferenceGenome object corresponding to user input
    :returns: latest version in database
    """
    gffs = GffRelease.objects.filter(reference_genome=ref_genome)

    max_release = max([Version(v.release) for v in gffs]) if gffs else None
    if max_release:
        return GffRelease.objects.get(release=max_release)
    else:
        return None


def get_latest_transcript_release(
    source: str, ref_genome: ReferenceGenome
) -> TranscriptRelease | None:
    """
    Get the latest release in the TranscriptRelease table for a given source
    and reference genome. Return None if the table has no matching results.

    :param source: a source string such as 'HGMD', 'MANE Plus Clinical' or 'MANE Select'
    :param reference_genome: a ReferenceGenome object corresponding to user input
    :returns: the latest TranscriptRelease, or None if no database matches
    """
    tx_releases = TranscriptRelease.objects.filter(
        source__source=source, reference_genome=ref_genome
    )

    latest_version = (
        max([Version(v.release) for v in tx_releases]) if tx_releases else None
    )

    # A 'unique_together' constraint on "source", "release", "reference_genome" means
    # we'll either get 1 result or none
    return (
        TranscriptRelease.objects.filter(
            source__source=source, reference_genome=ref_genome, release=latest_version
        ).first()
        if latest_version
        else None
    )


def check_for_transcript_seeding_version_regression(
    hgnc_release: str,
    gff_release: str,
    mane_release: str,
    hgmd_release: str,
    reference_genome: ReferenceGenome,
) -> None:
    """
    For any releases needed for transcript seeding,
    get the latest ones in the database, and check that the user hasn't entered an older one.
    Throw error messages if one or more releases are older than expect, and quit out.
    Otherwise, continue.

    :param hgnc_release: user-input HGNC release version
    :param gff_release: user-input GFF release version
    :param mane_release: user-input MANE release version
    :param hgmd_release: user-input HGMD release version
    """
    input_versions = {
        "HGNC": hgnc_release,
        "GFF": gff_release,
        "MANE": mane_release,
        "HGMD": hgmd_release,
    }

    # find the latest releases in the db
    select = get_latest_transcript_release("MANE Select", reference_genome)
    plus = get_latest_transcript_release("MANE Plus Clinical", reference_genome)

    # pick whichever of select or plus has the highest version (or 'select' if both are the same)
    # just return None if there aren't versions for either
    if None not in [select, plus]:
        max_mane = (
            select.release
            if Version(select.release) >= Version(plus.release)
            else plus.release
        )
    elif not select and not plus:
        max_mane = None
    else:
        max_mane = select if select else plus

    if _get_latest_hgnc_release():
        latest_hgnc_release = _get_latest_hgnc_release().release
    else:
        latest_hgnc_release = None

    if _get_latest_gff_release(reference_genome):
        latest_gff_release = _get_latest_gff_release(reference_genome).release
    else:
        latest_gff_release = None

    if get_latest_transcript_release("HGMD", reference_genome):
        latest_hgmd_release = get_latest_transcript_release(
            "HGMD", reference_genome
        ).release
    else:
        latest_hgmd_release = None

    latest_db_versions = {
        "HGNC": latest_hgnc_release,
        "GFF": latest_gff_release,
        "MANE": max_mane,
        "HGMD": latest_hgmd_release,
    }

    error = "\n".join(
        [
            f"Provided {source} version {input_version} is a lower version than v{str(latest_db_versions[source])} in the db"
            for source, input_version in input_versions.items()
            if latest_db_versions[source]
            and Version(input_versions[source]) < Version(latest_db_versions[source])
        ]
    )

    if error:
        raise ValueError("Abandoning input:\n" + error)


def _get_current_datetime() -> str:
    return datetime.datetime.now().strftime("%H:%M:%S")


# 'atomic' should ensure that any failure rolls back the entire attempt to seed
# transcripts - resetting the database to its start position
@transaction.atomic
def seed_transcripts(
    gff_release: GffRelease,
    gff: dict,
    mane_data: list[dict],
    markname_hgmd: dict[str, list[str]],
    gene2refseq_hgmd: dict[str, list[list[str]]],
    reference_genome: ReferenceGenome,
    mane_select_tx_model: TranscriptRelease,
    mane_plus_clinical_tx_model: TranscriptRelease,
    hgmd_tx_model: TranscriptRelease,
    user: str = "init_v1_user",
    write_error_log: bool = False,
) -> None:
    """
    Main function to seed transcripts
    Information on transcript releases (and accompanying files) are added to the db.
    Then every gene is added to the db, and each transcript is checked against the
    transcript releases, to work out whether or not its a clinical transcript.
    Finally, each transcript is linked to the releases, allowing the user to
    see what information was used in decision-making.
    :param hgnc_filepath: hgnc file path for gene IDs with current, past, and alias symbols
    :param hgnc_release: the hgnc release (e.g. v1) corresponding to the file in hgnc_filepath
    :param mane_filepath: mane file path for transcripts
    :param mane_ext_id: mane file's ID in DNAnexus or other external platform
    :param mane_release: the mane release (e.g. v1) corresponding to the file in mane_filepath and mane_ext_id
    :param gff_filepath: gff file path
    :param gff_release: the gff release (e.g. v2) corresponding to the file in gff_filepath
    :param g2refseq_filepath: gene2refseq file path
    :param g2refseq_ext_id: gene2refseq file's ID in DNAnexus or other external platform
    :param markname_filepath: markname file path
    :param markname_ext_id: markname file's ID in DNAnexus or other external platform
    :param hgmd_release: the hgmd release (e.g. v2) corresponding to the files in markname_filepath/markname_ext_id and gene2refseq_filepath/gene2refseq_ext_id
    :param reference_genome: the reference genome build, e.g. 37, 38
    :param write_error_log: write error log or not
    """
    # take today's datetime
    current_datetime = dt.datetime.today().strftime("%Y%m%d")

    # prepare error log filename
    error_log: str = f"{current_datetime}_transcript_error.txt"

<<<<<<< HEAD
=======
    # check reference genome makes sense, fetch it
    reference_genome_str = _parse_reference_genome(reference_genome)
    reference_genome, _ = ReferenceGenome.objects.get_or_create(
        name=reference_genome_str
    )

    # throw errors if the release versions are older than those already in the db
    _check_for_transcript_seeding_version_regression(
        hgnc_release, gff_release, mane_release, hgmd_release, reference_genome
    )

    # TODO: user - replace this with something sensible one day
    user = "init_v1_user"

    # files preparation - parsing the files, and adding release versioning to the database
    hgnc_symbol_to_hgnc_id = _prepare_hgnc_file(hgnc_filepath, hgnc_release, user)
    mane_data = _prepare_mane_file(mane_filepath, hgnc_symbol_to_hgnc_id)
    gff = _prepare_gff_file(gff_filepath)
    gene2refseq_hgmd = _prepare_gene2refseq_file(g2refseq_filepath)
    markname_hgmd = _prepare_markname_file(markname_filepath)

    # set up the transcript release by adding it, any data sources, and any
    # supporting files to the database. Throw errors for repeated versions.

    gff_release = _add_gff_release_info_to_db(gff_release, reference_genome)

    mane_select_rel = _add_transcript_release_info_to_db(
        "MANE Select", mane_release, reference_genome, {"mane": mane_ext_id}
    )
    mane_plus_clinical_rel = _add_transcript_release_info_to_db(
        "MANE Plus Clinical", mane_release, reference_genome, {"mane": mane_ext_id}
    )
    hgmd_rel = _add_transcript_release_info_to_db(
        "HGMD",
        hgmd_release,
        reference_genome,
        {"hgmd_g2refseq": g2refseq_ext_id, "hgmd_markname": markname_ext_id},
    )

>>>>>>> e0d089e4
    # for record purpose (just in case)
    all_errors: list[str] = []

    # decide whether a transcript is clinical or not
    # add all this information to the database
    print(f"Start adding transcripts to db: {_get_current_datetime()}")

    release_categories = []
    for hgnc_id, transcripts in gff.items():
        gene = Gene.objects.get(hgnc_id=hgnc_id)
        # get deduplicated transcripts
        for tx in set(transcripts):
            # get information about how the transcript matches against MANE and HGMD
            (
                mane_select_data,
                mane_plus_clinical_data,
                hgmd_data,
                err,
            ) = _transcript_assign_to_source(
                tx, hgnc_id, mane_data, markname_hgmd, gene2refseq_hgmd
            )
            if err:
                all_errors.append(err)

            # add the transcript to the Transcript table
            transcript = _add_transcript_to_db_with_gff_release(
                gene, tx, reference_genome, gff_release, user
            )

            # link all the releases to the Transcript,
            # with the dictionaries containing match information
            for i in [mane_select_data, mane_plus_clinical_data, hgmd_data]:
                i["transcript"] = transcript

            mane_select_data["release"] = mane_select_tx_model
            mane_plus_clinical_data["release"] = mane_plus_clinical_tx_model
            hgmd_data["release"] = hgmd_tx_model

            release_categories.append(mane_select_data)
            release_categories.append(mane_plus_clinical_data)
            release_categories.append(hgmd_data)

    print(
        f"Start adding transcript clinical information to db: {_get_current_datetime()}"
    )
    _add_transcript_categorisation_to_db(release_categories)

    print(f"Finished adding transcripts to db: {_get_current_datetime()}")

    # write error log for those interested to see
    if write_error_log and all_errors:
        print(f"Writing error log to {error_log}")
        with open(error_log, "w") as f:
            f.write("\n".join(all_errors))<|MERGE_RESOLUTION|>--- conflicted
+++ resolved
@@ -1099,48 +1099,6 @@
     # prepare error log filename
     error_log: str = f"{current_datetime}_transcript_error.txt"
 
-<<<<<<< HEAD
-=======
-    # check reference genome makes sense, fetch it
-    reference_genome_str = _parse_reference_genome(reference_genome)
-    reference_genome, _ = ReferenceGenome.objects.get_or_create(
-        name=reference_genome_str
-    )
-
-    # throw errors if the release versions are older than those already in the db
-    _check_for_transcript_seeding_version_regression(
-        hgnc_release, gff_release, mane_release, hgmd_release, reference_genome
-    )
-
-    # TODO: user - replace this with something sensible one day
-    user = "init_v1_user"
-
-    # files preparation - parsing the files, and adding release versioning to the database
-    hgnc_symbol_to_hgnc_id = _prepare_hgnc_file(hgnc_filepath, hgnc_release, user)
-    mane_data = _prepare_mane_file(mane_filepath, hgnc_symbol_to_hgnc_id)
-    gff = _prepare_gff_file(gff_filepath)
-    gene2refseq_hgmd = _prepare_gene2refseq_file(g2refseq_filepath)
-    markname_hgmd = _prepare_markname_file(markname_filepath)
-
-    # set up the transcript release by adding it, any data sources, and any
-    # supporting files to the database. Throw errors for repeated versions.
-
-    gff_release = _add_gff_release_info_to_db(gff_release, reference_genome)
-
-    mane_select_rel = _add_transcript_release_info_to_db(
-        "MANE Select", mane_release, reference_genome, {"mane": mane_ext_id}
-    )
-    mane_plus_clinical_rel = _add_transcript_release_info_to_db(
-        "MANE Plus Clinical", mane_release, reference_genome, {"mane": mane_ext_id}
-    )
-    hgmd_rel = _add_transcript_release_info_to_db(
-        "HGMD",
-        hgmd_release,
-        reference_genome,
-        {"hgmd_g2refseq": g2refseq_ext_id, "hgmd_markname": markname_ext_id},
-    )
-
->>>>>>> e0d089e4
     # for record purpose (just in case)
     all_errors: list[str] = []
 
