"""
All function used by edit.py
"""
from panels_backend.models import (
    Panel,
    ClinicalIndication,
    ClinicalIndicationPanel,
    ClinicalIndicationPanelHistory,
)

from django.db.models import QuerySet
from django.db import transaction
from django.http import HttpRequest


def get_panel_by_database_id(panel_id: str) -> Panel | None:
    """
    Get panel from database

    :param panel_id: panel DATABASE id
    """
    try:
        return Panel.objects.get(id=panel_id)
    except Panel.DoesNotExist:
        return None


def get_panel_by_name(panel_name: str) -> QuerySet[Panel] | None:
    """
    Get panel from database by name

    :param panel_name: panel name
    """

    try:
        return Panel.objects.filter(panel_name__iexact=panel_name)
    except Panel.DoesNotExist:
        return None


def get_clinical_indication_by_r_code(
    r_code: str,
) -> QuerySet[ClinicalIndication]:
    """
    Get clinical indication by its R code

    :param r_code: clinical indication R code
    """
    return ClinicalIndication.objects.filter(r_code__iexact=r_code)


def get_clinical_indication_by_database_id(
    id: str,
) -> ClinicalIndication | None:
    """
    Get clinical indication by database id

    :param id: clinical indication database id
    """
    try:
        return ClinicalIndication.objects.get(id=id)
    except ClinicalIndication.DoesNotExist:
        return None


@transaction.atomic
def activate_clinical_indication_panel(
    clinical_indication_id: int,
    panel_id: int,
    user: HttpRequest | None,
) -> None:
    """
    Fetch ci-panel and make it active.
    If it doesn't exist, create it.
    If it already active, do nothing.

    :param clinical_indication_id: clinical indication database id
    :param panel_id: panel database id
    :param: user, either 'request.user' (if called from web) or None (if called from CLI)
    """
    try:
        # fetch ci-panel link
        cip_instance = ClinicalIndicationPanel.objects.get(
            panel_id=panel_id,
            clinical_indication_id=clinical_indication_id,
        )

        # if already current (active), do nothing
        if cip_instance.current:
            print("Clinical indication panel link already active.")
        else:
            # else make it active
            cip_instance.current = True
            cip_instance.save()

            ClinicalIndicationPanelHistory.objects.create(
                note=f"Existing ci-panel link set to active by {user}",
                clinical_indication_panel_id=cip_instance.id,
                user=user,
            )
            print(
                f"Clinical indication panel {cip_instance.id} link set to active!"
            )
<<<<<<< HEAD
            print(
                f"Clinical indication panel {cip_instance.id} link set to active!"
            )
=======
>>>>>>> b6dea874

    except ClinicalIndicationPanel.DoesNotExist:
        # if ci-panel link doesn't exist, create it
        cip_instance = ClinicalIndicationPanel.objects.create(
            panel_id=panel_id,
            clinical_indication_id=clinical_indication_id,
            current=True,
        )

        ClinicalIndicationPanelHistory.objects.create(
            note="Created by command line",
            clinical_indication_panel_id=cip_instance.id,
            user=user,
        )

        print(f"Clinical indication panel {cip_instance.id} link created!")


@transaction.atomic
def deactivate_clinical_indication_panel(
    clinical_indication_id: int,
    panel_id: int,
    user: HttpRequest | None = None,
) -> None:
    """
    Deactivate ci-panel link. If link doesn't exist, do nothing.

    :param clinical_indication_id: clinical indication database id
    :param panel_id: panel database id
    :param user: user who made the change
    """
    try:
        # fetch ci-panel link
        cip_instance = ClinicalIndicationPanel.objects.get(
            panel_id=panel_id, clinical_indication_id=clinical_indication_id
        )

        # if active, deactivate
        if cip_instance.current:
            cip_instance.current = False
            cip_instance.save()

            ClinicalIndicationPanelHistory.objects.create(
                note=f"Existing ci-panel link set to inactive by {user}",
                clinical_indication_panel_id=cip_instance.id,
                user=user,
            )
            print(
                f"Clinical indication panel {cip_instance.id} link set to inactive."
            )
<<<<<<< HEAD
            print(
                f"Clinical indication panel {cip_instance.id} link set to inactive."
            )
=======
>>>>>>> b6dea874
        else:
            # ci-panel already inactive
            print("Clinical indication panel link already inactive.")

    except ClinicalIndicationPanel.DoesNotExist:
        # if ci-panel link doesn't exist, do nothing
        print("Clinical indication panel link does not exist.")<|MERGE_RESOLUTION|>--- conflicted
+++ resolved
@@ -101,12 +101,9 @@
             print(
                 f"Clinical indication panel {cip_instance.id} link set to active!"
             )
-<<<<<<< HEAD
             print(
                 f"Clinical indication panel {cip_instance.id} link set to active!"
             )
-=======
->>>>>>> b6dea874
 
     except ClinicalIndicationPanel.DoesNotExist:
         # if ci-panel link doesn't exist, create it
@@ -157,12 +154,9 @@
             print(
                 f"Clinical indication panel {cip_instance.id} link set to inactive."
             )
-<<<<<<< HEAD
             print(
                 f"Clinical indication panel {cip_instance.id} link set to inactive."
             )
-=======
->>>>>>> b6dea874
         else:
             # ci-panel already inactive
             print("Clinical indication panel link already inactive.")
