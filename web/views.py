import re
import csv
import collections
from itertools import chain
import datetime as dt

from django.shortcuts import render
from django.db.models import QuerySet
from django.db import transaction
from django.db.models import Q
from django.shortcuts import redirect

from .forms import ClinicalIndicationForm, PanelForm

from requests_app.models import (
    ClinicalIndication,
    Panel,
    ClinicalIndicationPanel,
    ClinicalIndicationPanelHistory,
    ClinicalIndicationTestMethodHistory,
    PanelGene,
    PanelGeneHistory,
    Transcript,
<<<<<<< HEAD
    PanelGeneTranscript,
    Gene,
=======
>>>>>>> 5dfc775d
)

from requests_app.management.commands._utils import normalize_version


def _parse_hgnc(file_path) -> set:
    rnas = set()

    with open(file_path, "r") as f:
        for row in csv.DictReader(f, delimiter="\t"):
            if re.search("rna", row["Locus type"], re.IGNORECASE) or re.search(
                "mitochondrially encoded",
                row["Approved name"],
                re.IGNORECASE,
            ):
                rnas.add(row["HGNC ID"])

    return rnas


def index(request):
    """
    Main page
    """
<<<<<<< HEAD
    all_ci: list[ClinicalIndication] = (
        ClinicalIndication.objects.filter(pending=False).order_by("r_code").all()
    )

    all_panels: list[dict] = (
        Panel.objects.filter(pending=False).order_by("panel_name").all()
    )
=======

    # fetch all clinical indications
    all_ci: list[ClinicalIndication] = ClinicalIndication.objects.order_by(
        "r_code"
    ).all()

    # fetch all panels
    all_panels: list[dict] = Panel.objects.order_by("panel_name").all()
>>>>>>> 5dfc775d

    return render(
        request,
        "web/index.html",
        {
            "cis": all_ci,
            "panels": all_panels,
        },
    )


def panel(request, panel_id: int):
    """
    Panel info page when viewing single panel

    Args:
        panel_id (int): panel id
    """

    # fetch panel
    panel: Panel = Panel.objects.get(id=panel_id)
    panel.panel_version = normalize_version(panel.panel_version)

    # fetch ci-panels (related ci)
    ci_panels: QuerySet[
        ClinicalIndicationPanel
    ] = ClinicalIndicationPanel.objects.filter(
        panel_id=panel.id,
    )

    # converting ci-panel version to readable format
    for cip in ci_panels:
        cip.td_version = normalize_version(cip.td_version)

    # fetch associated cis
    cis: QuerySet[ClinicalIndication] = ClinicalIndication.objects.filter(
        id__in=[cp.clinical_indication_id for cp in ci_panels],
    )

    # fetch ci-panels history
    ci_panels_history: QuerySet[
        ClinicalIndicationPanelHistory
    ] = ClinicalIndicationPanelHistory.objects.filter(
        clinical_indication_panel_id__in=[cp.id for cp in ci_panels]
    ).order_by(
        "-id"
    )

    # fetch ci-test-method history
    ci_test_method_history: QuerySet[
        ClinicalIndicationTestMethodHistory
    ] = ClinicalIndicationTestMethodHistory.objects.filter(
        clinical_indication_id__in=[c.id for c in cis],
    )

    # combine ci-panels history and ci-test-method history
    agg_history = list(chain(ci_test_method_history, ci_panels_history))

    # fetch genes associated with panel
    pgs: QuerySet[dict] = (
        PanelGene.objects.filter(panel_id=panel_id)
        .values(
            "gene_id",
            "gene_id__hgnc_id",
            "gene_id__gene_symbol",
        )
        .order_by("gene_id__gene_symbol")
    )

    # fetch all transcripts associated with genes in panel
    all_transcripts: QuerySet[Transcript] = (
        Transcript.objects.filter(gene_id__in=[p["gene_id"] for p in pgs])
        .values("gene_id__hgnc_id", "transcript", "source")
        .order_by("gene_id__hgnc_id", "source")
    )

    return render(
        request,
        "web/info/panel.html",
        {
            "panel": panel,
            "ci_panels": ci_panels,
            "cis": cis,
            "ci_history": agg_history,
            "pgs": pgs,
            "transcripts": all_transcripts,
            "pending_approval": True if panel.pending else False,
        },
    )


def clinical_indication(request, ci_id: int):
    """
    Clinical indication info page

    Args:
        ci_id (int): clinical indication id
    """

    # fetch ci
    ci: ClinicalIndication = ClinicalIndication.objects.get(id=ci_id)

    # fetch ci-panels
    # might have multiple panels but only one active
    approved_ci_panels: QuerySet[
        ClinicalIndicationPanel
    ] = ClinicalIndicationPanel.objects.filter(
        clinical_indication_id=ci_id, pending=False
    )

    # fetch approved/unapproved ci-panels
    all_ci_panels: QuerySet[ClinicalIndicationPanel] = (
        ClinicalIndicationPanel.objects.filter(
            clinical_indication_id=ci_id,
        )
        .values(
            "id",
            "current",
            "pending",
            "config_source",
            "td_version",
            "created_date",
            "created_time",
            "last_updated",
            "clinical_indication_id",
            "panel_id",
            "panel_id__panel_name",
        )
        .order_by("pending")
    )

    # converting version to readable format
    for cip in approved_ci_panels:
        cip.td_version = normalize_version(cip.td_version)

    # fetch panels
    # there might be multiple panels due to multiple ci-panel links
    panels: QuerySet[Panel] = Panel.objects.filter(
        id__in=[cp.panel_id for cp in approved_ci_panels]
    )

    # fetch ci-panels history
    ci_panels_history: QuerySet[
        ClinicalIndicationPanelHistory
    ] = ClinicalIndicationPanelHistory.objects.filter(
        clinical_indication_panel_id__in=[cp.id for cp in approved_ci_panels]
    ).order_by(
        "-id"
    )

    # fetch ci-test-method history
    ci_test_method_history: QuerySet[
        ClinicalIndicationTestMethodHistory
    ] = ClinicalIndicationTestMethodHistory.objects.filter(clinical_indication_id=ci_id)

    # combine ci-panels history and ci-test-method history
    agg_history = list(chain(ci_test_method_history, ci_panels_history))

    # fetch panel-gene
    panel_genes: QuerySet[dict] = (
        PanelGene.objects.filter(panel_id__in=[p.id for p in panels])
        .order_by("panel_id")
        .values(
            "id",
            "panel_id",
            "gene_id",
            "gene_id__hgnc_id",
            "gene_id__gene_symbol",
        )
    )

    # prepare panel-gene dict
    panel_genes_dict: dict[str, list] = collections.defaultdict(list)

    for pg in panel_genes:
        # there can be multiple history associated with a panel-gene id
        latest_pg_history: PanelGeneHistory = (
            PanelGeneHistory.objects.filter(
                panel_gene_id=pg["id"],
            )
            .order_by("-id")
            .first()
        )

        panel_genes_dict[pg["panel_id"]].append(
            {
                "id": pg["id"],
                "gene_id": pg["gene_id"],
                "hgnc": pg["gene_id__hgnc_id"],
                "symbol": pg["gene_id__gene_symbol"],
                "created": latest_pg_history.created_date,
            }
        )

    # ensure django template can read collections.defaultdict as dict
    panel_genes_dict.default_factory = None

    # fetch all genes associated with panel
    all_gene_ids: set[str] = set([pg["gene_id"] for pg in panel_genes])

    # fetch all transcripts associated with genes in panel
    all_transcripts: QuerySet[Transcript] = (
        Transcript.objects.filter(gene_id__in=all_gene_ids)
        .values("gene_id__hgnc_id", "transcript", "source")
        .order_by("gene_id__hgnc_id", "source")
    )

    return render(
        request,
        "web/info/clinical.html",
        {
            "ci": ci,
            "ci_panels": all_ci_panels,
            "panels": panels,
            "ci_history": agg_history,
            "panel_genes": panel_genes_dict,
            "transcripts": all_transcripts,
            "pending_approval": ci.pending,
        },
    )


def add_clinical_indication(request):
    """
    Add clinical indication page
    """
    if request.method == "GET":
        return render(
            request,
            "web/addition/add_ci.html",
        )
    else:
        # form submission

        # parse form
        form: ClinicalIndicationForm = ClinicalIndicationForm(request.POST)

        # check if form is valid
        form_valid: bool = form.is_valid()

        r_code: str = request.POST.get("r_code").strip()
        name: str = request.POST.get("name").strip()
        test_method: str = request.POST.get("test_method").strip()
        ci = None

        if form_valid:
            # if form valid, add ci to db
            ci_instance, _ = ClinicalIndication.objects.get_or_create(
                r_code=r_code,
                name=name,
                test_method=test_method,
                pending=True,
            )
        else:
            # if form invalid, fetch ci from db
            # return to ask user to modify
            try:
                ci = ClinicalIndication.objects.get(r_code=r_code)
            except ClinicalIndication.DoesNotExist:
                ci = None

        return render(
            request,
            "web/addition/add_ci.html",
            {
                "errors": form.errors if not form_valid else None,
                "success": ci_instance if form_valid else None,
                "r_code": r_code,
                "ci": ci if ci else None,
                "name": name,
                "test_method": test_method,
            },
        )


def add_panel(request):
    """
    Add panel page
    """
    if request.method == "GET":
        return render(
            request,
            "web/addition/add_panel.html",
        )
    else:
        # form submission
        external_id: str = request.POST.get("external_id", "")
        panel_name: str = request.POST.get("panel_name", "")
        panel_version: str = request.POST.get("panel_version", "")

        form: bool = PanelForm(request.POST)
        # check form valid
        form_valid: bool = form.is_valid()

        if form_valid:
            # if valid, create Panel
            panel: Panel = Panel.objects.create(
                external_id=request.POST.get("external_id"),
                panel_name=request.POST.get("panel_name"),
                panel_version=request.POST.get("panel_version"),
                pending=True,
            )
        else:
<<<<<<< HEAD
            panel = Panel.objects.get(panel_name=panel_name)
=======
            # if invalid, fetch panel from db
            try:
                panel = Panel.objects.get(panel_name=panel_name)
            except Panel.DoesNotExist:
                pass
                # TODO: handle this error
>>>>>>> 5dfc775d

        return render(
            request,
            "web/addition/add_panel.html",
            {
                "panel_name": panel_name,
                "panel_version": panel_version,
                "external_id": external_id,
                "errors": form.errors if not form_valid else None,
                "success": panel if form_valid else None,
                "panel": panel if not form_valid else None,
            },
        )


def add_ci_panel(request, ci_id: int):
    """
    Add clinical indication panel page

    Args:
        ci_id (int): clinical indication id
    """

<<<<<<< HEAD
    if request.method == "GET":
        # active ci-panel links
        linked_panels: list[int] = [
            cip.panel_id
            for cip in ClinicalIndicationPanel.objects.filter(
                clinical_indication_id=ci_id, current=True
            )
        ]

        pending_ci_panels: list[int] = [
            cip.panel_id
            for cip in ClinicalIndicationPanel.objects.filter(
                clinical_indication_id=ci_id, pending=True
            )
        ]

        clinical_indication: ClinicalIndication = ClinicalIndication.objects.get(
            id=ci_id
=======
    # find all panel linked to this ci
    linked_panels: list[int] = [
        cip.panel_id
        for cip in ClinicalIndicationPanel.objects.filter(
            clinical_indication_id=ci_id, current=True
>>>>>>> 5dfc775d
        )

<<<<<<< HEAD
        # only fetch active panels
        panels: QuerySet[Panel] = Panel.objects.filter(pending=False).all()

        # normalize panel version
        for panel in panels:
            panel.panel_version = normalize_version(panel.panel_version)
=======
    # fetch the ci
    clinical_indication: ClinicalIndication = ClinicalIndication.objects.get(id=ci_id)
    # fetch all panels
    panels: QuerySet[Panel] = Panel.objects.all()

    # normalize panel version
    for panel in panels:
        panel.panel_version = normalize_version(panel.panel_version)
>>>>>>> 5dfc775d

        return render(
            request,
            "web/addition/add_ci_panel.html",
            {
                "ci": clinical_indication,
                "panels": panels,
                "linked_panels": linked_panels,
                "pending_panels": pending_ci_panels,
            },
        )

    if request.method == "POST":  # form submission
        panel_id: int = request.POST.get("panel_id")
        action: str = request.POST.get("action")

        previous_link = request.META.get("HTTP_REFERER")  # fetch previous link

        if action == "activate":
            with transaction.atomic():
<<<<<<< HEAD
                (
                    cip_instance,
                    _,
                ) = ClinicalIndicationPanel.objects.update_or_create(
                    clinical_indication_id=ci_id,
                    panel_id=panel_id,
                    defaults={
                        "current": False,
                        "pending": True,
                    },
=======
                # activate ci-panel link
                cip_instance: ClinicalIndicationPanel = (
                    ClinicalIndicationPanel.objects.update_or_create(
                        clinical_indication_id=ci_id,
                        panel_id=panel_id,
                        current=True,
                    )
>>>>>>> 5dfc775d
                )

                ci_name: str = ClinicalIndication.objects.get(
                    id=cip_instance.clinical_indication_id
                ).name
                panel_name: str = Panel.objects.get(id=cip_instance.panel_id).panel_name

                ClinicalIndicationPanelHistory.objects.filter(
                    clinical_indication_panel_id=cip_instance.id,
                    note=f"Activated by online web (pending) {ci_name} > {panel_name}",
                )
        else:
<<<<<<< HEAD
            # TODO: to not instantiate action until approval button is clicked?
            # deactivate
=======
            # deactivate ci-panel link
>>>>>>> 5dfc775d
            with transaction.atomic():
                cip_instance, _ = ClinicalIndicationPanel.objects.update_or_create(
                    clinical_indication_id=ci_id,
                    panel_id=panel_id,
                    defaults={
                        "pending": True,
                        "current": False,
                    },
                )

                ci_name: str = ClinicalIndication.objects.get(
                    id=cip_instance.clinical_indication_id
                ).name
                panel_name: str = Panel.objects.get(id=cip_instance.panel_id).panel_name

                ClinicalIndicationPanelHistory.objects.create(
                    clinical_indication_panel_id=cip_instance.id,
                    note=f"Deactivated by online web (pending) {ci_name} > {panel_name}",
                )

        linked_panels: list[int] = [
            cip.panel_id
            for cip in ClinicalIndicationPanel.objects.filter(
                clinical_indication_id=ci_id, current=True
            )
        ]

        clinical_indication: ClinicalIndication = ClinicalIndication.objects.get(
            id=ci_id
        )
        panels: QuerySet[Panel] = Panel.objects.filter(pending=False).all()

        return redirect(
            previous_link,
            {
                "ci": clinical_indication,
                "panels": panels,
                "linked_panels": linked_panels,
            },
        )


def _get_clinical_indication_panel_history(
    limit: int,
) -> QuerySet[ClinicalIndicationPanelHistory]:
    """
    Function to fetch clinical indication panel history with limit

    Args:
        limit (int): limit of history to fetch
    """

    return ClinicalIndicationPanelHistory.objects.order_by(
        "-created_date", "-created_time"
    ).values(
        "created_date",
        "created_time",
        "note",
        "user",
        "clinical_indication_panel_id__clinical_indication_id__name",
        "clinical_indication_panel_id__clinical_indication_id__r_code",
        "clinical_indication_panel_id__panel_id__panel_name",
        "clinical_indication_panel_id__panel_id__panel_version",
    )[
        :limit
    ]


def history(request):
    """
    Clinical indication panel history page
    """

    limit: int = 50

    if request.method == "GET":
        cip_histories = _get_clinical_indication_panel_history(50)
    else:
        # filter for what checkbox is ticked in the front-end
        actions: list[str] = [
            n
            for n in [
                request.POST.get("deactivated"),
                request.POST.get("created"),
                request.POST.get("modified"),
            ]
            if n
        ]

        # if no checkbox ticked, fetch default history limit 50
        if not actions:
            cip_histories = _get_clinical_indication_panel_history(50)
        else:
            # else do cip-history filter with specific query filter
            query_filters = Q()

            for note_prefix in actions:
                query_filters |= Q(note__startswith=note_prefix)

            cip_histories: QuerySet[ClinicalIndicationPanelHistory] = (
                ClinicalIndicationPanelHistory.objects.filter(query_filters)
                .order_by("-created_date", "-created_time")
                .values(
                    "created_date",
                    "created_time",
                    "note",
                    "user",  # TODO: need clinical indication id and panel id
                    "clinical_indication_panel_id__clinical_indication_id__name",
                    "clinical_indication_panel_id__clinical_indication_id__r_code",
                    "clinical_indication_panel_id__panel_id__panel_name",
                    "clinical_indication_panel_id__panel_id__panel_version",
                    "clinical_indication_panel_id__clinical_indication_id__id",
                )
            )

            # just to display in front-end on how many rows are fetched
            limit = len(cip_histories)

    # normalize panel version
    for history in cip_histories:
        history[
            "clinical_indication_panel_id__panel_id__panel_version"
        ] = normalize_version(
            history["clinical_indication_panel_id__panel_id__panel_version"]
        )

    return render(
        request,
        "web/history.html",
        {
            "cip_histories": cip_histories,
            "selected": request.POST.keys(),
            "limit": limit,
        },
    )


def add_gene(request, panel_id: int):
    """
    Edit Panel gene page

    Args:
        panel_id (int): panel id
    """

    # fetch panel and normalize version
    panel: Panel = Panel.objects.get(id=panel_id)
    panel.panel_version = normalize_version(panel.panel_version)

    # TODO: POST request function not done yet

    return render(
        request,
        "web/addition/add_gene.html",
        {
            "panel": panel,
        },
    )


def clinical_indication_panels(request):
    """
    Clinical indication panel page
    """

    # fetch all ci-panel links
    cips: QuerySet[ClinicalIndicationPanel] = ClinicalIndicationPanel.objects.values(
        "td_version",
        "current",
        "clinical_indication_id",
        "clinical_indication_id__name",
        "clinical_indication_id__r_code",
        "panel_id",
        "panel_id__panel_name",
        "panel_id__panel_version",
        "panel_id__external_id",
        "created_date",
        "created_time",
        "config_source",
    ).order_by("clinical_indication_id__name")

    # normalize panel and test directory version
    for cip in cips:
        cip["td_version"] = normalize_version(cip["td_version"])
        cip["panel_id__panel_version"] = normalize_version(
            cip["panel_id__panel_version"]
        )

    return render(
        request,
        "web/info/clinical_indication_panels.html",
        {
            "cips": cips,
        },
    )


def activate_or_deactivate_clinical_indication_panel(request, cip_id: int):
    """
    Clinical indication panel add / remove page

    Args:
        cip_id (int): clinical indication panel id
    """
    if request.method == "POST":
        previous_link = request.META.get("HTTP_REFERER")  # fetch previous link
        action = request.POST.get("action")

        # TODO: pending for actioned ci-panel should be pending / displayed in front-end
        # for manual review

        if action == "deactivate":
            with transaction.atomic():
                ci = ClinicalIndicationPanel.objects.get(id=cip_id)
                ci.current = False
                ci.pending = True
                ci.save()

                ClinicalIndicationPanelHistory.objects.create(
                    clinical_indication_panel_id=ci.id,
                    user="web",
                    note="Deactivated by online web",
                )

        elif action == "activate":
            with transaction.atomic():
                ci = ClinicalIndicationPanel.objects.get(id=cip_id)
                ci.current = True
                ci.pending = True
                ci.save()

                ClinicalIndicationPanelHistory.objects.create(
                    clinical_indication_panel_id=ci.id,
                    user="web",
                    note="Activated by online web",
                )
        else:
            # unknown action, ignore!
            pass

        return redirect(previous_link)


def review(request):
    panels: QuerySet[Panel] = Panel.objects.filter(pending=True).all()
    # normalize panel version
    for panel in panels:
        if panel.panel_version:
            panel.panel_version = normalize_version(panel.panel_version)

    cis: QuerySet[ClinicalIndication] = ClinicalIndication.objects.filter(
        pending=True
    ).all()

    cips: QuerySet[ClinicalIndicationPanel] = ClinicalIndicationPanel.objects.filter(
        pending=True
    ).values(
        "clinical_indication_id__name",
        "clinical_indication_id__r_code",
        "panel_id__panel_name",
        "panel_id__panel_version",
    )

    # normalize panel version
    for cip in cips:
        if cip["panel_id__panel_version"]:
            cip["panel_id__panel_version"] = normalize_version(
                cip["panel_id__panel_version"]
            )

    pgs: QuerySet[PanelGene] = PanelGene.objects.filter(pending=True).values(
        "panel_id__panel_name",
        "panel_id__panel_version",
        "gene_id__hgnc_id",
        "gene_id__gene_symbol",
    )

    return render(
        request,
        "web/review/pending.html",
        {
            "panels": panels,
            "cis": cis,
            "cips": cips,
            "pgs": pgs,
        },
    )


def gene(request, gene_id: int):
    gene = Gene.objects.get(id=gene_id)

    associated_panels = PanelGene.objects.filter(gene_id=gene_id).values(
        "panel_id__panel_name",
        "panel_id__panel_version",
        "panel_id",
        "panel_id__external_id",
        "panel_id__panel_source",
        "panel_id__test_directory",
        "panel_id__custom",
        "panel_id__created_date",
        "panel_id__created_time",
        "panel_id__pending",
    )

    print(associated_panels)

    return render(
        request,
        "web/info/gene.html",
        {
            "gene": gene,
            "panels": associated_panels,
        },
    )


def genepanel(request):
    # TODO: hard-coded
    rnas = _parse_hgnc("testing_files/hgnc_dump_20230606_1.txt")

    ci_panels = collections.defaultdict(list)
    panel_genes = collections.defaultdict(list)
    relevant_panels = set()

    results = []

    # start genepanel logic

    if not ClinicalIndicationPanel.objects.filter(current=True, pending=False).exists():
        # if there's no CiPanelAssociation date column, high chance Test Directory
        # has not been imported yet.
        raise ValueError(
            "Test Directory has yet been imported!"
            "ClinicalIndicationPanel table is empty"
            "python manage.py seed test_dir 220713_RD_TD.json Y"
        )  # TODO: soft fail

    for row in ClinicalIndicationPanel.objects.filter(
        current=True, pending=False
    ).values(
        "clinical_indication_id__r_code",
        "clinical_indication_id__name",
        "panel_id",
        "panel_id__panel_name",
        "panel_id__panel_version",
    ):
        relevant_panels.add(row["panel_id"])
        ci_panels[row["clinical_indication_id__r_code"]].append(row)

    for row in PanelGene.objects.filter(
        panel_id__in=relevant_panels, pending=False
    ).values("gene_id__hgnc_id", "panel_id"):
        panel_genes[row["panel_id"]].append(row["gene_id__hgnc_id"])

    for r_code, panel_list in ci_panels.items():
        # for each clinical indication
        for panel_dict in panel_list:
            # for each panel associated with that clinical indication
            panel_id: str = panel_dict["panel_id"]
            ci_name: str = panel_dict["clinical_indication_id__name"]
            for hgnc in panel_genes[panel_id]:
                # for each gene associated with that panel
                if hgnc in ["HGNC:12029", "HGNC:5541"] or hgnc in rnas:
                    continue

                results.append(
                    [
                        f"{r_code}_{ci_name}",
                        f"{panel_dict['panel_id__panel_name']}_{normalize_version(panel_dict['panel_id__panel_version']) if panel_dict['panel_id__panel_version'] else '1.0'}",
                        hgnc,
                    ]
                )

    sorted(results, key=lambda x: [x[0], x[1], x[2]])

    # end genepanel logic

    # processing for display in frontend
    ci_panel_to_gene = collections.defaultdict(list)
    for gp in results:
        ci_panel_to_gene[f"{gp[0]}_{gp[1]}"].append(gp[2])

    return render(request, "web/info/genepanel.html", {"genepanels": results})<|MERGE_RESOLUTION|>--- conflicted
+++ resolved
@@ -21,11 +21,8 @@
     PanelGene,
     PanelGeneHistory,
     Transcript,
-<<<<<<< HEAD
     PanelGeneTranscript,
     Gene,
-=======
->>>>>>> 5dfc775d
 )
 
 from requests_app.management.commands._utils import normalize_version
@@ -50,15 +47,6 @@
     """
     Main page
     """
-<<<<<<< HEAD
-    all_ci: list[ClinicalIndication] = (
-        ClinicalIndication.objects.filter(pending=False).order_by("r_code").all()
-    )
-
-    all_panels: list[dict] = (
-        Panel.objects.filter(pending=False).order_by("panel_name").all()
-    )
-=======
 
     # fetch all clinical indications
     all_ci: list[ClinicalIndication] = ClinicalIndication.objects.order_by(
@@ -67,7 +55,6 @@
 
     # fetch all panels
     all_panels: list[dict] = Panel.objects.order_by("panel_name").all()
->>>>>>> 5dfc775d
 
     return render(
         request,
@@ -371,16 +358,12 @@
                 pending=True,
             )
         else:
-<<<<<<< HEAD
-            panel = Panel.objects.get(panel_name=panel_name)
-=======
             # if invalid, fetch panel from db
             try:
                 panel = Panel.objects.get(panel_name=panel_name)
             except Panel.DoesNotExist:
                 pass
                 # TODO: handle this error
->>>>>>> 5dfc775d
 
         return render(
             request,
@@ -404,7 +387,6 @@
         ci_id (int): clinical indication id
     """
 
-<<<<<<< HEAD
     if request.method == "GET":
         # active ci-panel links
         linked_panels: list[int] = [
@@ -413,7 +395,8 @@
                 clinical_indication_id=ci_id, current=True
             )
         ]
-
+        
+        # fetch any pending ci-panel links
         pending_ci_panels: list[int] = [
             cip.panel_id
             for cip in ClinicalIndicationPanel.objects.filter(
@@ -421,34 +404,17 @@
             )
         ]
 
+        # get the ci
         clinical_indication: ClinicalIndication = ClinicalIndication.objects.get(
             id=ci_id
-=======
-    # find all panel linked to this ci
-    linked_panels: list[int] = [
-        cip.panel_id
-        for cip in ClinicalIndicationPanel.objects.filter(
-            clinical_indication_id=ci_id, current=True
->>>>>>> 5dfc775d
-        )
-
-<<<<<<< HEAD
+        )
+
         # only fetch active panels
         panels: QuerySet[Panel] = Panel.objects.filter(pending=False).all()
 
         # normalize panel version
         for panel in panels:
             panel.panel_version = normalize_version(panel.panel_version)
-=======
-    # fetch the ci
-    clinical_indication: ClinicalIndication = ClinicalIndication.objects.get(id=ci_id)
-    # fetch all panels
-    panels: QuerySet[Panel] = Panel.objects.all()
-
-    # normalize panel version
-    for panel in panels:
-        panel.panel_version = normalize_version(panel.panel_version)
->>>>>>> 5dfc775d
 
         return render(
             request,
@@ -469,26 +435,16 @@
 
         if action == "activate":
             with transaction.atomic():
-<<<<<<< HEAD
-                (
-                    cip_instance,
-                    _,
-                ) = ClinicalIndicationPanel.objects.update_or_create(
-                    clinical_indication_id=ci_id,
-                    panel_id=panel_id,
-                    defaults={
-                        "current": False,
-                        "pending": True,
-                    },
-=======
                 # activate ci-panel link
                 cip_instance: ClinicalIndicationPanel = (
                     ClinicalIndicationPanel.objects.update_or_create(
                         clinical_indication_id=ci_id,
                         panel_id=panel_id,
-                        current=True,
+                        defaults={
+                            "pending": True,
+                            'current': True,
+                        }
                     )
->>>>>>> 5dfc775d
                 )
 
                 ci_name: str = ClinicalIndication.objects.get(
@@ -501,12 +457,9 @@
                     note=f"Activated by online web (pending) {ci_name} > {panel_name}",
                 )
         else:
-<<<<<<< HEAD
             # TODO: to not instantiate action until approval button is clicked?
-            # deactivate
-=======
+
             # deactivate ci-panel link
->>>>>>> 5dfc775d
             with transaction.atomic():
                 cip_instance, _ = ClinicalIndicationPanel.objects.update_or_create(
                     clinical_indication_id=ci_id,
