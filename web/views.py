import re
import csv
import collections
from itertools import chain
import datetime as dt

from django.shortcuts import render
from django.db.models import QuerySet
from django.db import transaction
from django.db.models import Q
from django.shortcuts import redirect

from .forms import ClinicalIndicationForm, PanelForm

from requests_app.models import (
    ClinicalIndication,
    Panel,
    ClinicalIndicationPanel,
    ClinicalIndicationPanelHistory,
    ClinicalIndicationTestMethodHistory,
    PanelGene,
    PanelGeneHistory,
    Transcript,
<<<<<<< HEAD
    PanelGeneTranscript,
    Gene,
=======
>>>>>>> efbcaceb
)

from requests_app.management.commands._utils import normalize_version


def _parse_hgnc(file_path) -> set:
    rnas = set()

    with open(file_path, "r") as f:
        for row in csv.DictReader(f, delimiter="\t"):
            if re.search("rna", row["Locus type"], re.IGNORECASE) or re.search(
                "mitochondrially encoded",
                row["Approved name"],
                re.IGNORECASE,
            ):
                rnas.add(row["HGNC ID"])

    return rnas


def index(request):
    """
    Main page. Display all clinical indications and panels
    """
<<<<<<< HEAD
    all_ci: list[ClinicalIndication] = (
        ClinicalIndication.objects.filter(pending=False).order_by("r_code").all()
    )

    all_panels: list[dict] = (
        Panel.objects.filter(pending=False).order_by("panel_name").all()
    )
=======

    # fetch all clinical indications
    all_ci: list[ClinicalIndication] = ClinicalIndication.objects.order_by(
        "r_code"
    ).all()

    # fetch all panels
    all_panels: list[dict] = Panel.objects.order_by("panel_name").all()
>>>>>>> efbcaceb

    return render(
        request,
        "web/index.html",
        {
            "cis": all_ci,
            "panels": all_panels,
        },
    )


def panel(request, panel_id: int):
    """
    Panel info page when viewing single panel
    Shows everything about a panel: genes, transcripts, clinical indications, clinical indication-panel links etc

    Args:
        panel_id (int): panel id
    """

    # fetch panel
    panel: Panel = Panel.objects.get(id=panel_id)
    panel.panel_version = normalize_version(panel.panel_version)

    # fetch ci-panels (related ci)
    ci_panels: QuerySet[
        ClinicalIndicationPanel
    ] = ClinicalIndicationPanel.objects.filter(
        panel_id=panel.id,
    )

    # converting ci-panel version to readable format
    for cip in ci_panels:
        cip.td_version = normalize_version(cip.td_version)

    # fetch associated cis
    cis: QuerySet[ClinicalIndication] = ClinicalIndication.objects.filter(
        id__in=[cp.clinical_indication_id for cp in ci_panels],
    )

    # fetch ci-panels history
    ci_panels_history: QuerySet[
        ClinicalIndicationPanelHistory
    ] = ClinicalIndicationPanelHistory.objects.filter(
        clinical_indication_panel_id__in=[cp.id for cp in ci_panels]
    ).order_by(
        "-id"
    )

    # fetch ci-test-method history
    ci_test_method_history: QuerySet[
        ClinicalIndicationTestMethodHistory
    ] = ClinicalIndicationTestMethodHistory.objects.filter(
        clinical_indication_id__in=[c.id for c in cis],
    )

    # combine ci-panels history and ci-test-method history
    agg_history = list(chain(ci_test_method_history, ci_panels_history))

    # fetch genes associated with panel
    pgs: QuerySet[dict] = (
        PanelGene.objects.filter(panel_id=panel_id)
        .values(
            "gene_id",
            "gene_id__hgnc_id",
            "gene_id__gene_symbol",
        )
        .order_by("gene_id__gene_symbol")
    )

    # fetch all transcripts associated with genes in panel
    all_transcripts: QuerySet[Transcript] = (
        Transcript.objects.filter(gene_id__in=[p["gene_id"] for p in pgs])
        .values("gene_id__hgnc_id", "transcript", "source")
        .order_by("gene_id__hgnc_id", "source")
    )

    return render(
        request,
        "web/info/panel.html",
        {
            "panel": panel,
            "ci_panels": ci_panels,
            "cis": cis,
            "ci_history": agg_history,
            "pgs": pgs,
            "transcripts": all_transcripts,
            "pending_approval": True if panel.pending else False,
        },
    )


def clinical_indication(request, ci_id: int):
    """
    Clinical indication info page
    Shows everything about a clinical indication: genes, transcripts, panels, clinical indication-panel links etc

    Args:
        ci_id (int): clinical indication id
    """

    # fetch ci
    ci: ClinicalIndication = ClinicalIndication.objects.get(id=ci_id)

    # fetch ci-panels
    # might have multiple panels but only one active
    approved_ci_panels: QuerySet[
        ClinicalIndicationPanel
    ] = ClinicalIndicationPanel.objects.filter(
        clinical_indication_id=ci_id, pending=False
    )

    # fetch approved/unapproved ci-panels
    all_ci_panels: QuerySet[ClinicalIndicationPanel] = (
        ClinicalIndicationPanel.objects.filter(
            clinical_indication_id=ci_id,
        )
        .values(
            "id",
            "current",
            "pending",
            "config_source",
            "td_version",
            "created_date",
            "created_time",
            "last_updated",
            "clinical_indication_id",
            "panel_id",
            "panel_id__panel_name",
        )
        .order_by("pending")
    )

    # converting version to readable format
    for cip in approved_ci_panels:
        cip.td_version = normalize_version(cip.td_version)

    # fetch panels
    # there might be multiple panels due to multiple ci-panel links
    panels: QuerySet[Panel] = Panel.objects.filter(
        id__in=[cp.panel_id for cp in approved_ci_panels]
    )

    # fetch ci-panels history
    ci_panels_history: QuerySet[
        ClinicalIndicationPanelHistory
    ] = ClinicalIndicationPanelHistory.objects.filter(
        clinical_indication_panel_id__in=[cp.id for cp in approved_ci_panels]
    ).order_by(
        "-id"
    )

    # fetch ci-test-method history
    ci_test_method_history: QuerySet[
        ClinicalIndicationTestMethodHistory
    ] = ClinicalIndicationTestMethodHistory.objects.filter(clinical_indication_id=ci_id)

    # combine ci-panels history and ci-test-method history
    agg_history = list(chain(ci_test_method_history, ci_panels_history))

    # fetch panel-gene
    panel_genes: QuerySet[dict] = (
        PanelGene.objects.filter(panel_id__in=[p.id for p in panels])
        .order_by("panel_id")
        .values(
            "id",
            "panel_id",
            "gene_id",
            "gene_id__hgnc_id",
            "gene_id__gene_symbol",
        )
    )

    # prepare panel-gene dict
    panel_genes_dict: dict[str, list] = collections.defaultdict(list)

    for pg in panel_genes:
        # there can be multiple history associated with a panel-gene id
        latest_pg_history: PanelGeneHistory = (
            PanelGeneHistory.objects.filter(
                panel_gene_id=pg["id"],
            )
            .order_by("-id")
            .first()
        )

        panel_genes_dict[pg["panel_id"]].append(
            {
                "id": pg["id"],
                "gene_id": pg["gene_id"],
                "hgnc": pg["gene_id__hgnc_id"],
                "symbol": pg["gene_id__gene_symbol"],
                "created": latest_pg_history.created_date,
            }
        )

    # ensure django template can read collections.defaultdict as dict
    panel_genes_dict.default_factory = None

    # fetch all genes associated with panel
    all_gene_ids: set[str] = set([pg["gene_id"] for pg in panel_genes])

    # fetch all transcripts associated with genes in panel
    all_transcripts: QuerySet[Transcript] = (
        Transcript.objects.filter(gene_id__in=all_gene_ids)
        .values("gene_id__hgnc_id", "transcript", "source")
        .order_by("gene_id__hgnc_id", "source")
    )

    return render(
        request,
        "web/info/clinical.html",
        {
            "ci": ci,
            "ci_panels": all_ci_panels,
            "panels": panels,
            "ci_history": agg_history,
            "panel_genes": panel_genes_dict,
            "transcripts": all_transcripts,
            "pending_approval": ci.pending,
        },
    )


def add_clinical_indication(request):
    """
    Add clinical indication page
    """
    if request.method == "GET":
        return render(
            request,
            "web/addition/add_ci.html",
        )
    else:
        # form submission

        # parse form
        form: ClinicalIndicationForm = ClinicalIndicationForm(request.POST)

        # check if form is valid
        form_valid: bool = form.is_valid()

        r_code: str = request.POST.get("r_code").strip()
        name: str = request.POST.get("name").strip()
        test_method: str = request.POST.get("test_method").strip()
        ci = None

        if form_valid:
            # if form valid, add ci to db
            ci_instance, _ = ClinicalIndication.objects.get_or_create(
                r_code=r_code,
                name=name,
                test_method=test_method,
                pending=True,
            )
        else:
            # if form invalid, fetch ci from db
            # return to ask user to modify
            try:
                ci = ClinicalIndication.objects.get(r_code=r_code)
            except ClinicalIndication.DoesNotExist:
                ci = None

        return render(
            request,
            "web/addition/add_ci.html",
            {
                "errors": form.errors if not form_valid else None,
                "success": ci_instance if form_valid else None,
                "r_code": r_code,
                "ci": ci if ci else None,
                "name": name,
                "test_method": test_method,
            },
        )


def add_panel(request):
    """
    Add panel page
    """
    if request.method == "GET":
        return render(
            request,
            "web/addition/add_panel.html",
        )
    else:
        # form submission
        external_id: str = request.POST.get("external_id", "")
        panel_name: str = request.POST.get("panel_name", "")
        panel_version: str = request.POST.get("panel_version", "")

        form: bool = PanelForm(request.POST)
        # check form valid
        form_valid: bool = form.is_valid()

        if form_valid:
            # if valid, create Panel
            panel: Panel = Panel.objects.create(
                external_id=request.POST.get("external_id"),
                panel_name=request.POST.get("panel_name"),
                panel_version=request.POST.get("panel_version"),
                pending=True,
            )
        else:
<<<<<<< HEAD
            panel = Panel.objects.get(panel_name=panel_name)
=======
            # if invalid, fetch panel from db
            try:
                panel = Panel.objects.get(panel_name=panel_name)
            except Panel.DoesNotExist:
                pass
                # TODO: handle this error
>>>>>>> efbcaceb

        return render(
            request,
            "web/addition/add_panel.html",
            {
                "panel_name": panel_name,
                "panel_version": panel_version,
                "external_id": external_id,
                "errors": form.errors if not form_valid else None,
                "success": panel if form_valid else None,
                "panel": panel if not form_valid else None,
            },
        )


def add_ci_panel(request, ci_id: int):
    """
    Add clinical indication panel page

    Args:
        ci_id (int): clinical indication id
    """

<<<<<<< HEAD
    if request.method == "GET":
        # active ci-panel links
        linked_panels: list[int] = [
            cip.panel_id
            for cip in ClinicalIndicationPanel.objects.filter(
                clinical_indication_id=ci_id, current=True
            )
        ]

        pending_ci_panels: list[int] = [
            cip.panel_id
            for cip in ClinicalIndicationPanel.objects.filter(
                clinical_indication_id=ci_id, pending=True
            )
        ]

        clinical_indication: ClinicalIndication = ClinicalIndication.objects.get(
            id=ci_id
=======
    # find all panel linked to this ci
    linked_panels: list[int] = [
        cip.panel_id
        for cip in ClinicalIndicationPanel.objects.filter(
            clinical_indication_id=ci_id, current=True
>>>>>>> efbcaceb
        )

<<<<<<< HEAD
        # only fetch active panels
        panels: QuerySet[Panel] = Panel.objects.filter(pending=False).all()

        # normalize panel version
        for panel in panels:
            panel.panel_version = normalize_version(panel.panel_version)
=======
    # fetch the ci
    clinical_indication: ClinicalIndication = ClinicalIndication.objects.get(id=ci_id)
    # fetch all panels
    panels: QuerySet[Panel] = Panel.objects.all()

    # normalize panel version
    for panel in panels:
        panel.panel_version = normalize_version(panel.panel_version)
>>>>>>> efbcaceb

        return render(
            request,
            "web/addition/add_ci_panel.html",
            {
                "ci": clinical_indication,
                "panels": panels,
                "linked_panels": linked_panels,
                "pending_panels": pending_ci_panels,
            },
        )

    if request.method == "POST":  # form submission
        panel_id: int = request.POST.get("panel_id")
        action: str = request.POST.get("action")

        previous_link = request.META.get("HTTP_REFERER")  # fetch previous link

        if action == "activate":
            with transaction.atomic():
<<<<<<< HEAD
                (
                    cip_instance,
                    _,
                ) = ClinicalIndicationPanel.objects.update_or_create(
                    clinical_indication_id=ci_id,
                    panel_id=panel_id,
                    defaults={
                        "current": False,
                        "pending": True,
                    },
=======
                # activate ci-panel link
                cip_instance: ClinicalIndicationPanel = (
                    ClinicalIndicationPanel.objects.update_or_create(
                        clinical_indication_id=ci_id,
                        panel_id=panel_id,
                        current=True,
                    )
>>>>>>> efbcaceb
                )

                ci_name: str = ClinicalIndication.objects.get(
                    id=cip_instance.clinical_indication_id
                ).name
                panel_name: str = Panel.objects.get(id=cip_instance.panel_id).panel_name

                ClinicalIndicationPanelHistory.objects.filter(
                    clinical_indication_panel_id=cip_instance.id,
                    note=f"Activated by online web (pending) {ci_name} > {panel_name}",
                )
        else:
<<<<<<< HEAD
            # TODO: to not instantiate action until approval button is clicked?
            # deactivate
=======
            # deactivate ci-panel link
>>>>>>> efbcaceb
            with transaction.atomic():
                cip_instance, _ = ClinicalIndicationPanel.objects.update_or_create(
                    clinical_indication_id=ci_id,
                    panel_id=panel_id,
                    defaults={
                        "pending": True,
                        "current": False,
                    },
                )

                ci_name: str = ClinicalIndication.objects.get(
                    id=cip_instance.clinical_indication_id
                ).name
                panel_name: str = Panel.objects.get(id=cip_instance.panel_id).panel_name

                ClinicalIndicationPanelHistory.objects.create(
                    clinical_indication_panel_id=cip_instance.id,
                    note=f"Deactivated by online web (pending) {ci_name} > {panel_name}",
                )

        linked_panels: list[int] = [
            cip.panel_id
            for cip in ClinicalIndicationPanel.objects.filter(
                clinical_indication_id=ci_id, current=True
            )
        ]

        clinical_indication: ClinicalIndication = ClinicalIndication.objects.get(
            id=ci_id
        )
        panels: QuerySet[Panel] = Panel.objects.filter(pending=False).all()

        return redirect(
            previous_link,
            {
                "ci": clinical_indication,
                "panels": panels,
                "linked_panels": linked_panels,
            },
        )


def _get_clinical_indication_panel_history(
    limit: int,
) -> QuerySet[ClinicalIndicationPanelHistory]:
    """
    Function to fetch clinical indication panel history with limit

    Args:
        limit (int): limit of history to fetch
    """

    return ClinicalIndicationPanelHistory.objects.order_by(
        "-created_date", "-created_time"
    ).values(
        "created_date",
        "created_time",
        "note",
        "user",
        "clinical_indication_panel_id__clinical_indication_id__name",
        "clinical_indication_panel_id__clinical_indication_id__r_code",
        "clinical_indication_panel_id__panel_id__panel_name",
        "clinical_indication_panel_id__panel_id__panel_version",
    )[
        :limit
    ]


def history(request):
    """
    Clinical indication panel history page
    """

    limit: int = 50

    if request.method == "GET":
        cip_histories = _get_clinical_indication_panel_history(50)
    else:
        # filter for what checkbox is ticked in the front-end
        actions: list[str] = [
            n
            for n in [
                request.POST.get("deactivated"),
                request.POST.get("created"),
                request.POST.get("modified"),
            ]
            if n
        ]

        # if no checkbox ticked, fetch default history limit 50
        if not actions:
            cip_histories = _get_clinical_indication_panel_history(50)
        else:
            # else do cip-history filter with specific query filter
            query_filters = Q()

            for note_prefix in actions:
                query_filters |= Q(note__startswith=note_prefix)

            cip_histories: QuerySet[ClinicalIndicationPanelHistory] = (
                ClinicalIndicationPanelHistory.objects.filter(query_filters)
                .order_by("-created_date", "-created_time")
                .values(
                    "created_date",
                    "created_time",
                    "note",
                    "user",  # TODO: need clinical indication id and panel id
                    "clinical_indication_panel_id__clinical_indication_id__name",
                    "clinical_indication_panel_id__clinical_indication_id__r_code",
                    "clinical_indication_panel_id__panel_id__panel_name",
                    "clinical_indication_panel_id__panel_id__panel_version",
                    "clinical_indication_panel_id__clinical_indication_id__id",
                )
            )

            # just to display in front-end on how many rows are fetched
            limit = len(cip_histories)

    # normalize panel version
    for history in cip_histories:
        history[
            "clinical_indication_panel_id__panel_id__panel_version"
        ] = normalize_version(
            history["clinical_indication_panel_id__panel_id__panel_version"]
        )

    return render(
        request,
        "web/history.html",
        {
            "cip_histories": cip_histories,
            "selected": request.POST.keys(),
            "limit": limit,
        },
    )


def add_gene(request, panel_id: int):
    """
    Edit Panel gene page

    Args:
        panel_id (int): panel id
    """

    # fetch panel and normalize version
    panel: Panel = Panel.objects.get(id=panel_id)
    panel.panel_version = normalize_version(panel.panel_version)

    # TODO: POST request function not done yet

    return render(
        request,
        "web/addition/add_gene.html",
        {
            "panel": panel,
        },
    )


def clinical_indication_panels(request):
    """
    Clinical indication panel page

    Shows all clinical indication panel links
    """

    # fetch all ci-panel links
    cips: QuerySet[ClinicalIndicationPanel] = ClinicalIndicationPanel.objects.values(
        "td_version",
        "current",
        "clinical_indication_id",
        "clinical_indication_id__name",
        "clinical_indication_id__r_code",
        "panel_id",
        "panel_id__panel_name",
        "panel_id__panel_version",
        "panel_id__external_id",
        "created_date",
        "created_time",
        "config_source",
    ).order_by("clinical_indication_id__name")

    # normalize panel and test directory version
    for cip in cips:
        cip["td_version"] = normalize_version(cip["td_version"])
        cip["panel_id__panel_version"] = normalize_version(
            cip["panel_id__panel_version"]
        )

    return render(
        request,
        "web/info/clinical_indication_panels.html",
        {
            "cips": cips,
        },
    )


def activate_or_deactivate_clinical_indication_panel(request, cip_id: int):
    """
    Clinical indication panel add / remove page

    Args:
        cip_id (int): clinical indication panel id
    """
    if request.method == "POST":
        previous_link = request.META.get("HTTP_REFERER")  # fetch previous link
        action = request.POST.get("action")

        # TODO: pending for actioned ci-panel should be pending / displayed in front-end
        # for manual review

        if action == "deactivate":
            with transaction.atomic():
                ci = ClinicalIndicationPanel.objects.get(id=cip_id)
                ci.current = False
                ci.pending = True
                ci.save()

                ClinicalIndicationPanelHistory.objects.create(
                    clinical_indication_panel_id=ci.id,
                    user="web",
                    note="Deactivated by online web",
                )

        elif action == "activate":
            with transaction.atomic():
                ci = ClinicalIndicationPanel.objects.get(id=cip_id)
                ci.current = True
                ci.pending = True
                ci.save()

                ClinicalIndicationPanelHistory.objects.create(
                    clinical_indication_panel_id=ci.id,
                    user="web",
                    note="Activated by online web",
                )
        else:
            # unknown action, ignore!
            pass

        return redirect(previous_link)


def review(request):
    panels: QuerySet[Panel] = Panel.objects.filter(pending=True).all()
    # normalize panel version
    for panel in panels:
        if panel.panel_version:
            panel.panel_version = normalize_version(panel.panel_version)

    cis: QuerySet[ClinicalIndication] = ClinicalIndication.objects.filter(
        pending=True
    ).all()

    cips: QuerySet[ClinicalIndicationPanel] = ClinicalIndicationPanel.objects.filter(
        pending=True
    ).values(
        "clinical_indication_id__name",
        "clinical_indication_id__r_code",
        "panel_id__panel_name",
        "panel_id__panel_version",
    )

    # normalize panel version
    for cip in cips:
        if cip["panel_id__panel_version"]:
            cip["panel_id__panel_version"] = normalize_version(
                cip["panel_id__panel_version"]
            )

    pgs: QuerySet[PanelGene] = PanelGene.objects.filter(pending=True).values(
        "panel_id__panel_name",
        "panel_id__panel_version",
        "gene_id__hgnc_id",
        "gene_id__gene_symbol",
    )

    return render(
        request,
        "web/review/pending.html",
        {
            "panels": panels,
            "cis": cis,
            "cips": cips,
            "pgs": pgs,
        },
    )


def gene(request, gene_id: int):
    gene = Gene.objects.get(id=gene_id)

    associated_panels = PanelGene.objects.filter(gene_id=gene_id).values(
        "panel_id__panel_name",
        "panel_id__panel_version",
        "panel_id",
        "panel_id__external_id",
        "panel_id__panel_source",
        "panel_id__test_directory",
        "panel_id__custom",
        "panel_id__created_date",
        "panel_id__created_time",
        "panel_id__pending",
    )

    print(associated_panels)

    return render(
        request,
        "web/info/gene.html",
        {
            "gene": gene,
            "panels": associated_panels,
        },
    )


def genepanel(request):
    # TODO: hard-coded
    rnas = _parse_hgnc("testing_files/hgnc_dump_20230606_1.txt")

    ci_panels = collections.defaultdict(list)
    panel_genes = collections.defaultdict(list)
    relevant_panels = set()

    results = []

    # start genepanel logic

    if not ClinicalIndicationPanel.objects.filter(current=True, pending=False).exists():
        # if there's no CiPanelAssociation date column, high chance Test Directory
        # has not been imported yet.
        raise ValueError(
            "Test Directory has yet been imported!"
            "ClinicalIndicationPanel table is empty"
            "python manage.py seed test_dir 220713_RD_TD.json Y"
        )  # TODO: soft fail

    for row in ClinicalIndicationPanel.objects.filter(
        current=True, pending=False
    ).values(
        "clinical_indication_id__r_code",
        "clinical_indication_id__name",
        "panel_id",
        "panel_id__panel_name",
        "panel_id__panel_version",
    ):
        relevant_panels.add(row["panel_id"])
        ci_panels[row["clinical_indication_id__r_code"]].append(row)

    for row in PanelGene.objects.filter(
        panel_id__in=relevant_panels, pending=False
    ).values("gene_id__hgnc_id", "panel_id"):
        panel_genes[row["panel_id"]].append(row["gene_id__hgnc_id"])

    for r_code, panel_list in ci_panels.items():
        # for each clinical indication
        for panel_dict in panel_list:
            # for each panel associated with that clinical indication
            panel_id: str = panel_dict["panel_id"]
            ci_name: str = panel_dict["clinical_indication_id__name"]
            for hgnc in panel_genes[panel_id]:
                # for each gene associated with that panel
                if hgnc in ["HGNC:12029", "HGNC:5541"] or hgnc in rnas:
                    continue

                results.append(
                    [
                        f"{r_code}_{ci_name}",
                        f"{panel_dict['panel_id__panel_name']}_{normalize_version(panel_dict['panel_id__panel_version']) if panel_dict['panel_id__panel_version'] else '1.0'}",
                        hgnc,
                    ]
                )

    sorted(results, key=lambda x: [x[0], x[1], x[2]])

    # end genepanel logic

    # processing for display in frontend
    ci_panel_to_gene = collections.defaultdict(list)
    for gp in results:
        ci_panel_to_gene[f"{gp[0]}_{gp[1]}"].append(gp[2])

    return render(request, "web/info/genepanel.html", {"genepanels": results})<|MERGE_RESOLUTION|>--- conflicted
+++ resolved
@@ -21,11 +21,8 @@
     PanelGene,
     PanelGeneHistory,
     Transcript,
-<<<<<<< HEAD
     PanelGeneTranscript,
     Gene,
-=======
->>>>>>> efbcaceb
 )
 
 from requests_app.management.commands._utils import normalize_version
@@ -50,15 +47,6 @@
     """
     Main page. Display all clinical indications and panels
     """
-<<<<<<< HEAD
-    all_ci: list[ClinicalIndication] = (
-        ClinicalIndication.objects.filter(pending=False).order_by("r_code").all()
-    )
-
-    all_panels: list[dict] = (
-        Panel.objects.filter(pending=False).order_by("panel_name").all()
-    )
-=======
 
     # fetch all clinical indications
     all_ci: list[ClinicalIndication] = ClinicalIndication.objects.order_by(
@@ -67,7 +55,6 @@
 
     # fetch all panels
     all_panels: list[dict] = Panel.objects.order_by("panel_name").all()
->>>>>>> efbcaceb
 
     return render(
         request,
@@ -373,16 +360,12 @@
                 pending=True,
             )
         else:
-<<<<<<< HEAD
-            panel = Panel.objects.get(panel_name=panel_name)
-=======
             # if invalid, fetch panel from db
             try:
                 panel = Panel.objects.get(panel_name=panel_name)
             except Panel.DoesNotExist:
                 pass
                 # TODO: handle this error
->>>>>>> efbcaceb
 
         return render(
             request,
@@ -406,7 +389,23 @@
         ci_id (int): clinical indication id
     """
 
-<<<<<<< HEAD
+    # find all panel linked to this ci
+    linked_panels: list[int] = [
+        cip.panel_id
+        for cip in ClinicalIndicationPanel.objects.filter(
+            clinical_indication_id=ci_id, current=True
+        )
+    ]
+
+    # fetch the ci
+    clinical_indication: ClinicalIndication = ClinicalIndication.objects.get(id=ci_id)
+    # fetch all panels
+    panels: QuerySet[Panel] = Panel.objects.all()
+
+    # normalize panel version
+    for panel in panels:
+        panel.panel_version = normalize_version(panel.panel_version)
+
     if request.method == "GET":
         # active ci-panel links
         linked_panels: list[int] = [
@@ -425,32 +424,14 @@
 
         clinical_indication: ClinicalIndication = ClinicalIndication.objects.get(
             id=ci_id
-=======
-    # find all panel linked to this ci
-    linked_panels: list[int] = [
-        cip.panel_id
-        for cip in ClinicalIndicationPanel.objects.filter(
-            clinical_indication_id=ci_id, current=True
->>>>>>> efbcaceb
-        )
-
-<<<<<<< HEAD
+        )
+
         # only fetch active panels
         panels: QuerySet[Panel] = Panel.objects.filter(pending=False).all()
 
         # normalize panel version
         for panel in panels:
             panel.panel_version = normalize_version(panel.panel_version)
-=======
-    # fetch the ci
-    clinical_indication: ClinicalIndication = ClinicalIndication.objects.get(id=ci_id)
-    # fetch all panels
-    panels: QuerySet[Panel] = Panel.objects.all()
-
-    # normalize panel version
-    for panel in panels:
-        panel.panel_version = normalize_version(panel.panel_version)
->>>>>>> efbcaceb
 
         return render(
             request,
@@ -471,7 +452,6 @@
 
         if action == "activate":
             with transaction.atomic():
-<<<<<<< HEAD
                 (
                     cip_instance,
                     _,
@@ -482,15 +462,6 @@
                         "current": False,
                         "pending": True,
                     },
-=======
-                # activate ci-panel link
-                cip_instance: ClinicalIndicationPanel = (
-                    ClinicalIndicationPanel.objects.update_or_create(
-                        clinical_indication_id=ci_id,
-                        panel_id=panel_id,
-                        current=True,
-                    )
->>>>>>> efbcaceb
                 )
 
                 ci_name: str = ClinicalIndication.objects.get(
@@ -503,12 +474,8 @@
                     note=f"Activated by online web (pending) {ci_name} > {panel_name}",
                 )
         else:
-<<<<<<< HEAD
             # TODO: to not instantiate action until approval button is clicked?
             # deactivate
-=======
-            # deactivate ci-panel link
->>>>>>> efbcaceb
             with transaction.atomic():
                 cip_instance, _ = ClinicalIndicationPanel.objects.update_or_create(
                     clinical_indication_id=ci_id,
