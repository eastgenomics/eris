--- conflicted
+++ resolved
@@ -1,12 +1,7 @@
 {% extends "base.html" %}
 
 {% block content %}
-<<<<<<< HEAD
-<div class="container">
-    <!-- Header -->
-=======
 <div class="container mb-5">
->>>>>>> 360336c8
     <div class="row">
         <div class="col">
             <h1>Genepanel</h1>
