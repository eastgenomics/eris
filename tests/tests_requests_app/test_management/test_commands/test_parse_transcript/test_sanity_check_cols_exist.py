--- conflicted
+++ resolved
@@ -11,6 +11,7 @@
     used for several input files.
     We mostly use the MANE file set-up here.
     """
+
 
     hgnc_cols = ["HGNC ID", "Approved symbol", "Alias symbols"]
     hgnc_name = "HGNC dump"
@@ -40,16 +41,18 @@
         with self.assertRaisesRegex(
             AssertionError, "Missing column Gene from MANE file - please check the file"
         ):
+            {"MANE TYPE": [], "RefSeq StableID GRCh38 / GRCh37": []}
+        
+        with self.assertRaisesRegex(
+            AssertionError, "Missing column Gene from MANE file - please check the file"
+        ):
             _sanity_check_cols_exist(test_mane, self.mane_cols, self.mane_name)
 
     def test_mane_missing_mane_type(self):
-<<<<<<< HEAD
         """
         Test that a dataframe which misses the MANE TYPE column name,
         raises an AssertionError with the sanity-checker.
         """
-=======
->>>>>>> 8c6f50b2
         test_mane = pd.DataFrame({"Gene": [], "RefSeq StableID GRCh38 / GRCh37": []})
         with self.assertRaisesRegex(
             AssertionError,
@@ -58,13 +61,10 @@
             _sanity_check_cols_exist(test_mane, self.mane_cols, self.mane_name)
 
     def test_mane_missing_refseq(self):
-<<<<<<< HEAD
         """
         Test that a dataframe which misses the RefSeq column name,
         raises an AssertionError with the sanity-checker.
         """
-=======
->>>>>>> 8c6f50b2
         test_mane = pd.DataFrame({"Gene": [], "MANE TYPE": []})
         with self.assertRaisesRegex(
             AssertionError,
@@ -73,14 +73,11 @@
             _sanity_check_cols_exist(test_mane, self.mane_cols, self.mane_name)
 
     def test_mane_missing_several(self):
-<<<<<<< HEAD
         """
         Test that a dataframe which misses several column names,
         raises an AssertionError with the sanity-checker.
         Every missing column should be printed in the output error message.
         """
-=======
->>>>>>> 8c6f50b2
         test_mane = pd.DataFrame({"Gene": []})
         with self.assertRaisesRegex(
             AssertionError,
