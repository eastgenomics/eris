from django.test import TestCase
import numpy as np

from requests_app.models import Gene

from requests_app.management.commands._parse_transcript import (
<<<<<<< HEAD
    _update_existing_gene_metadata_symbol_in_db,
    _update_existing_gene_metadata_aliases_in_db,
=======
    _update_existing_gene_metadata_in_db,
>>>>>>> 8c6f50b2
)


class TestUpdateExistingGeneSymbol(TestCase):
    """
    Test various cases on _update_existing_gene_metadata_symbol_in_db
    """

    def setUp(self) -> None:
        # Populate the Gene test database with some easy examples
        self.FAM234A = Gene.objects.create(
            hgnc_id="14163",
            gene_symbol="FAM234A",
            alias_symbols="DKFZP761D0211,FLJ32603",
        )

        Gene.objects.create(
            hgnc_id="12713", gene_symbol="VPS41", alias_symbols="HVSP41"
        )

        Gene.objects.create(hgnc_id="50000", gene_symbol="YFP1", alias_symbols="ABC")
<<<<<<< HEAD

        Gene.objects.create(
            hgnc_id="51000", gene_symbol="YFP2", alias_symbols="ABCD,EFGH"
        )

        self.gene_blank = Gene.objects.create(
            hgnc_id="50", gene_symbol=None, alias_symbols=None
=======

        Gene.objects.create(
            hgnc_id="51000", gene_symbol="YFP2", alias_symbols="ABCD,EFGH"
>>>>>>> 8c6f50b2
        )

    def test_no_changes(self):
        """
        A gene is unchanged
        """
        test_hgnc_approved = {"14163": "FAM234A"}
<<<<<<< HEAD
        _update_existing_gene_metadata_symbol_in_db(test_hgnc_approved)
=======
        test_aliases = {"14163": ["DKFZP761D0211", "FLJ32603"]}
        _update_existing_gene_metadata_in_db(test_hgnc_approved, test_aliases)
>>>>>>> 8c6f50b2

        # check that the entry isn't changed from how it was at set-up
        gene_db = Gene.objects.filter(hgnc_id="14163")
        assert len(gene_db) == 1
        assert gene_db[0].hgnc_id == self.FAM234A.hgnc_id
        assert gene_db[0].gene_symbol == self.FAM234A.gene_symbol

    def test_approved_name_change(self):
        """
        Test case: the approved name has changed for a gene, since last update
        """
        made_up_approved_name = "FAM234A_test"
        test_hgnc_approved = {"14163": made_up_approved_name}
<<<<<<< HEAD
        _update_existing_gene_metadata_symbol_in_db(test_hgnc_approved)
=======
        test_hgnc_aliases = {"14163": ["DKFZP761D0211", "FLJ32603"]}
        _update_existing_gene_metadata_in_db(test_hgnc_approved, test_hgnc_aliases)
>>>>>>> 8c6f50b2

        # check that the entry for 14163 in the Gene test datatable is updated
        gene_db = Gene.objects.filter(hgnc_id="14163")
        assert len(gene_db) == 1
        assert gene_db[0].gene_symbol == made_up_approved_name

    def test_approved_names_change_several(self):
        """
        Test case: the approved name has changed for several genes, since last
        update
        """
        made_up_approved_name = "FAM234A_test"
        made_up_approved_name_two = "test_nonsense"

        test_hgnc_approved = {
            "14163": made_up_approved_name,
            "12713": made_up_approved_name_two,
        }
<<<<<<< HEAD
        _update_existing_gene_metadata_symbol_in_db(test_hgnc_approved)
=======
        test_hgnc_aliases = {
            "14163": ["DKFZP761D0211", "FLJ32603"],
            "12713": ["HVSP41"],
        }
        _update_existing_gene_metadata_in_db(test_hgnc_approved, test_hgnc_aliases)
>>>>>>> 8c6f50b2

        # check that the entry for 14163 in the Gene test datatable is updated
        gene_db = Gene.objects.filter(hgnc_id="14163")
        assert len(gene_db) == 1
        assert gene_db[0].gene_symbol == made_up_approved_name

        gene_db = Gene.objects.filter(hgnc_id="12713")
        assert len(gene_db) == 1
        assert gene_db[0].gene_symbol == made_up_approved_name_two


class TestUpdateExistingAliasSymbol(TestCase):
    """
    Test various cases on _update_existing_gene_metadata_aliases_in_db
    """

    def setUp(self) -> None:
        # Populate the Gene test database with some easy examples
        self.FAM234A = Gene.objects.create(
            hgnc_id="14163",
            gene_symbol="FAM234A",
            alias_symbols="DKFZP761D0211,FLJ32603",
        )

        Gene.objects.create(
            hgnc_id="12713", gene_symbol="VPS41", alias_symbols="HVSP41"
        )

        Gene.objects.create(hgnc_id="50000", gene_symbol="YFP1", alias_symbols="ABC")

        Gene.objects.create(
            hgnc_id="51000", gene_symbol="YFP2", alias_symbols="ABCD,EFGH"
        )

        self.gene_blank = Gene.objects.create(
            hgnc_id="50", gene_symbol=None, alias_symbols=None
        )

    def test_no_changes(self):
        """
        A gene is unchanged
        """
        test_aliases = {"14163": ["DKFZP761D0211", "FLJ32603"]}
        _update_existing_gene_metadata_aliases_in_db(test_aliases)

        # check that the entry isn't changed from how it was at set-up
        gene_db = Gene.objects.filter(hgnc_id="14163")
        assert len(gene_db) == 1
        assert gene_db[0].hgnc_id == self.FAM234A.hgnc_id
        assert gene_db[0].gene_symbol == self.FAM234A.gene_symbol
        assert gene_db[0].alias_symbols == self.FAM234A.alias_symbols

    def test_alias_name_change(self):
        """
        Test case: the alias name has changed for a gene, since last update
        No change in approved name
        """
<<<<<<< HEAD
=======
        test_hgnc_approved = {"14163": "FAM234A"}
>>>>>>> 8c6f50b2
        made_up_aliases = ["alias1", "alias2"]
        test_hgnc_aliases = {"14163": made_up_aliases}

        _update_existing_gene_metadata_aliases_in_db(test_hgnc_aliases)

        # check that the entry for 14163 in the Gene test datatable is updated
        gene_db = Gene.objects.filter(hgnc_id="14163")
        assert len(gene_db) == 1
        assert gene_db[0].alias_symbols == ",".join(made_up_aliases)

    def test_alias_now_numpy_na(self):
        """
        Test case: the alias name has changed for a gene, since last update
        It is now numpy 'na' data
        Expected: the alias is skipped and the old one is kept
        """
        made_up_aliases = [np.nan]
        test_hgnc_aliases = {"14163": made_up_aliases}

        _update_existing_gene_metadata_aliases_in_db(test_hgnc_aliases)

        # expect the entry for 14163 in the Gene test datatable to NOT update
        gene_db = Gene.objects.filter(hgnc_id="14163")
        assert len(gene_db) == 1
        assert gene_db[0].alias_symbols == self.FAM234A.alias_symbols

    def test_alias_list_empty(self):
        """
        Test case: the alias name has changed for a gene, since last update
        It is now an empty list
        Expected: the alias is skipped and the old one is kept
        """
        made_up_aliases = []
        test_hgnc_aliases = {"14163": made_up_aliases}

        _update_existing_gene_metadata_aliases_in_db(test_hgnc_aliases)

        # expect the entry for 14163 in the Gene test datatable to NOT update
        gene_db = Gene.objects.filter(hgnc_id="14163")
        assert len(gene_db) == 1
        assert gene_db[0].alias_symbols == self.FAM234A.alias_symbols<|MERGE_RESOLUTION|>--- conflicted
+++ resolved
@@ -4,12 +4,8 @@
 from requests_app.models import Gene
 
 from requests_app.management.commands._parse_transcript import (
-<<<<<<< HEAD
     _update_existing_gene_metadata_symbol_in_db,
     _update_existing_gene_metadata_aliases_in_db,
-=======
-    _update_existing_gene_metadata_in_db,
->>>>>>> 8c6f50b2
 )
 
 
@@ -17,6 +13,7 @@
     """
     Test various cases on _update_existing_gene_metadata_symbol_in_db
     """
+
 
     def setUp(self) -> None:
         # Populate the Gene test database with some easy examples
@@ -31,7 +28,6 @@
         )
 
         Gene.objects.create(hgnc_id="50000", gene_symbol="YFP1", alias_symbols="ABC")
-<<<<<<< HEAD
 
         Gene.objects.create(
             hgnc_id="51000", gene_symbol="YFP2", alias_symbols="ABCD,EFGH"
@@ -39,11 +35,6 @@
 
         self.gene_blank = Gene.objects.create(
             hgnc_id="50", gene_symbol=None, alias_symbols=None
-=======
-
-        Gene.objects.create(
-            hgnc_id="51000", gene_symbol="YFP2", alias_symbols="ABCD,EFGH"
->>>>>>> 8c6f50b2
         )
 
     def test_no_changes(self):
@@ -51,12 +42,7 @@
         A gene is unchanged
         """
         test_hgnc_approved = {"14163": "FAM234A"}
-<<<<<<< HEAD
         _update_existing_gene_metadata_symbol_in_db(test_hgnc_approved)
-=======
-        test_aliases = {"14163": ["DKFZP761D0211", "FLJ32603"]}
-        _update_existing_gene_metadata_in_db(test_hgnc_approved, test_aliases)
->>>>>>> 8c6f50b2
 
         # check that the entry isn't changed from how it was at set-up
         gene_db = Gene.objects.filter(hgnc_id="14163")
@@ -70,12 +56,7 @@
         """
         made_up_approved_name = "FAM234A_test"
         test_hgnc_approved = {"14163": made_up_approved_name}
-<<<<<<< HEAD
         _update_existing_gene_metadata_symbol_in_db(test_hgnc_approved)
-=======
-        test_hgnc_aliases = {"14163": ["DKFZP761D0211", "FLJ32603"]}
-        _update_existing_gene_metadata_in_db(test_hgnc_approved, test_hgnc_aliases)
->>>>>>> 8c6f50b2
 
         # check that the entry for 14163 in the Gene test datatable is updated
         gene_db = Gene.objects.filter(hgnc_id="14163")
@@ -94,15 +75,7 @@
             "14163": made_up_approved_name,
             "12713": made_up_approved_name_two,
         }
-<<<<<<< HEAD
         _update_existing_gene_metadata_symbol_in_db(test_hgnc_approved)
-=======
-        test_hgnc_aliases = {
-            "14163": ["DKFZP761D0211", "FLJ32603"],
-            "12713": ["HVSP41"],
-        }
-        _update_existing_gene_metadata_in_db(test_hgnc_approved, test_hgnc_aliases)
->>>>>>> 8c6f50b2
 
         # check that the entry for 14163 in the Gene test datatable is updated
         gene_db = Gene.objects.filter(hgnc_id="14163")
@@ -160,10 +133,6 @@
         Test case: the alias name has changed for a gene, since last update
         No change in approved name
         """
-<<<<<<< HEAD
-=======
-        test_hgnc_approved = {"14163": "FAM234A"}
->>>>>>> 8c6f50b2
         made_up_aliases = ["alias1", "alias2"]
         test_hgnc_aliases = {"14163": made_up_aliases}
 
