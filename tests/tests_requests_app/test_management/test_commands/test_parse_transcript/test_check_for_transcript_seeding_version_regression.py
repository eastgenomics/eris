from django.test import TestCase


from requests_app.models import (
    HgncRelease,
    GffRelease,
    TranscriptRelease,
    TranscriptSource,
    ReferenceGenome,
)
from requests_app.management.commands._parse_transcript import (
    _check_for_transcript_seeding_version_regression,
)


class TestCheckRegressions_OldHgncRelease(TestCase):
    """
    Check errors are thrown if a HGNC release
    provided by a user, is too old
    """

    def setUp(self) -> None:
        # set up TranscriptSources and ref genome
        self.hgmd_source = TranscriptSource.objects.create(source="HGMD")
        self.mane_select_source = TranscriptSource.objects.create(source="MANE Select")
        self.mane_plus_source = TranscriptSource.objects.create(
            source="MANE Plus Clinical"
        )

        self.reference_genome = ReferenceGenome.objects.create(
            reference_genome="GRCh37"
        )

        # pre-populate releases
        self.hgnc = HgncRelease.objects.create(hgnc_release="2")
        self.gff = GffRelease.objects.create(
            gff_release="1.0", reference_genome=self.reference_genome
        )
        self.gff_2 = GffRelease.objects.create(
            gff_release="0.5", reference_genome=self.reference_genome
        )
        self.mane_select = TranscriptRelease.objects.create(
            release="2",
            source=self.mane_select_source,
            reference_genome=self.reference_genome,
        )
        self.mane_plus = TranscriptRelease.objects.create(
            release="2",
            source=self.mane_plus_source,
            reference_genome=self.reference_genome,
        )
        self.hgmd = TranscriptRelease.objects.create(
            release="2", source=self.hgmd_source, reference_genome=self.reference_genome
        )

    def test_one_old_release(self):
        """
        CASE: All user-provided releases are newer/same age as in db, EXCEPT the HGNC release
        is too old.
        EXPECT: Exception raised with an error for the HGNC release
        """
        new_hgnc = "1"  # this one is higher
        new_gff = "1.0"
        new_mane = "2"
        new_hgmd = "2.1"

        expected_error = "Abandoning input:\nProvided HGNC version 1 is a lower version than v2 in the db"

        with self.assertRaises(ValueError) as e:
            _check_for_transcript_seeding_version_regression(
                new_hgnc, new_gff, new_mane, new_hgmd, self.reference_genome
            )

        self.assertEquals(str(e.exception), expected_error)

    def test_multiple_old_releases(self):
        """
        CASE: All user-provided releases are newer/same age as in db, EXCEPT for two which
        are too old
        EXPECT: Exception raised with an error for the affected releases only.
        """
        new_hgnc = "1"  # too old
        new_gff = "1.0"
        new_mane = "2"
        new_hgmd = "1.9.0"  # too old, uses subversioning

<<<<<<< HEAD
        expected_err = "Abandoning input because: hgnc release is a lower version than 2; hgmd release is a lower version than 2"
        with self.assertRaises(ValueError) as err:
=======
        with self.assertRaises(ValueError):
>>>>>>> 42bdaf41
            _check_for_transcript_seeding_version_regression(
                new_hgnc, new_gff, new_mane, new_hgmd, self.reference_genome
            )


class TestCheckRegressions_NoReleasesYet(TestCase):
    """
    Check versions are accepted if the database starts empty
    """

    def setUp(self) -> None:
        self.reference_genome = ReferenceGenome.objects.create(
            reference_genome="GRCh38"
        )

    def test_fresh_db(self):
        """
        CASE: No releases are in the db yet.
        EXPECT: Versions all accepted as there are no others to compare against.
        No error should be raised.
        """
        new_hgnc = "1"
        new_gff = "1.0"
        new_mane = "2"
        new_hgmd = "1.9.0"

        _check_for_transcript_seeding_version_regression(
            new_hgnc, new_gff, new_mane, new_hgmd, self.reference_genome
        )<|MERGE_RESOLUTION|>--- conflicted
+++ resolved
@@ -84,12 +84,8 @@
         new_mane = "2"
         new_hgmd = "1.9.0"  # too old, uses subversioning
 
-<<<<<<< HEAD
         expected_err = "Abandoning input because: hgnc release is a lower version than 2; hgmd release is a lower version than 2"
         with self.assertRaises(ValueError) as err:
-=======
-        with self.assertRaises(ValueError):
->>>>>>> 42bdaf41
             _check_for_transcript_seeding_version_regression(
                 new_hgnc, new_gff, new_mane, new_hgmd, self.reference_genome
             )
