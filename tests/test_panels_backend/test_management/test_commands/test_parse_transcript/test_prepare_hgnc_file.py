--- conflicted
+++ resolved
@@ -1,15 +1,10 @@
 from django.test import TestCase
-<<<<<<< HEAD
-from panels_backend.models import Gene
-from panels_backend.management.commands._parse_transcript import prepare_hgnc_file
-=======
 from django.contrib.auth.models import User
 
-from panels_backend.models import Gene, HgncRelease
+from panels_backend.models import Gene
 from panels_backend.management.commands._parse_transcript import (
-    _prepare_hgnc_file,
+    prepare_hgnc_file,
 )
->>>>>>> d0869594
 
 
 class TestPrepareHgncFile(TestCase):
@@ -18,19 +13,16 @@
     """
 
     def setUp(self) -> None:
-<<<<<<< HEAD
         (
             self.gene_symbols_to_hgnc_ids,
             self.hgnc_id_to_approved_symbol,
             self.hgnc_id_to_alias_symbols,
         ) = prepare_hgnc_file("testing_files/eris/hgnc_dump_mock.txt")
-=======
         self.user = User.objects.create_user(username="test", is_staff=True)
 
         self.gene_symbols_to_hgnc_ids = _prepare_hgnc_file(
             "testing_files/eris/hgnc_dump_mock.txt", "1.0", self.user
         )
->>>>>>> d0869594
 
     def test_prepare_hgnc_file_in_general(self):
         """
@@ -38,7 +30,6 @@
         EXPECT: 15 entries as per the mock file
         """
         assert len(self.gene_symbols_to_hgnc_ids) == 15
-<<<<<<< HEAD
         assert len(self.hgnc_id_to_approved_symbol) == 15
         assert len(self.hgnc_id_to_alias_symbols) == 7
 
@@ -47,7 +38,6 @@
             " Gb3S",
             " P(k)",
         ]
-=======
 
     def test_new_gene_bulk_create(self):
         """
@@ -91,9 +81,7 @@
 
         self.user = User.objects.create_user(username="test", is_staff=True)
 
-        _prepare_hgnc_file(
-            "testing_files/eris/hgnc_dump_mock.txt", "1.0", self.user
-        )
+        _prepare_hgnc_file("testing_files/eris/hgnc_dump_mock.txt", "1.0", self.user)
 
     def test_when_gene_symbol_changes(self):
         """
@@ -110,5 +98,4 @@
         EXPECT: the alias symbols in the database should be updated by the function
         """
         self.second_gene.refresh_from_db()
-        assert self.second_gene.alias_symbols == "IGB3S,IGBS3S"
->>>>>>> d0869594
+        assert self.second_gene.alias_symbols == "IGB3S,IGBS3S"