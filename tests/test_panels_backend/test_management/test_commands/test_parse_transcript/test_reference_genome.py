from django.test import TestCase


from panels_backend.management.commands._parse_transcript import parse_reference_genome


class TestParsingRefGenome(TestCase):
    """
    Test various valid ref genome values return the 'standardised' string.
    For example, 'hg19' should be turned into 'GRCh37'.
    Additionally, test invalid ref genome values raise a ValueError and error message.
    """

    def test_ref_genome_values_37(self):
        """
        Check valid synonyms for GRCh37 are converted
        """
        valid = ["37", "GRCh37", "Grch37", "hg19", "HG19", "hG19"]
        for i in valid:
            with self.subTest():
                self.assertEqual(parse_reference_genome(i), "GRCh37")

    def test_ref_genome_values_37_with_patch(self):
        """
        Check valid synonyms for GRCh37 are converted
        """
        valid = ["GRCh37.p10", "Grch37.P10", "hg19.P10"]
        for i in valid:
            with self.subTest():
                self.assertEqual(_parse_reference_genome(i), "GRCh37.p10")

    def test_ref_genome_values_38(self):
        """
        Check valid synonyms for GRCh38 are converted
        """
        valid = ["38", "GRCh38", "Grch38", "hg38", "HG38", "hG38"]
        for i in valid:
            with self.subTest():
                self.assertEqual(parse_reference_genome(i), "GRCh38")

    def test_ref_genome_values_38_with_patch(self):
        """
        Check valid synonyms for GRCh37 are converted
        """
        valid = ["GRCh38.p10", "Grch38.p10", "hg38.P10"]
        for i in valid:
            with self.subTest():
                self.assertEqual(_parse_reference_genome(i), "GRCh38.p10")

    def test_invalid_ref_genomes(self):
        """
        Check that nonsense strings throw a ValueError and a handy message
        """
        invalid = [
            "1234",
            "beans",
            "£&£*$",
            "GRCh37.p12not_a_real_patch",
            "GRCh38.p12not_a_real_patch",
        ]

        permitted_grch37 = ["hg19", "37", "grch37"]
        permitted_grch38 = ["hg38", "38", "grch38"]

        for i in invalid:
            with self.subTest():
<<<<<<< HEAD
                msg = "Please provide a valid reference genome,"
                f" such as {'; '.join(permitted_grch37)} or "
                f"{'; '.join(permitted_grch38)} - you provided {i}"

                with self.assertRaisesRegex(ValueError, msg):
                    parse_reference_genome(i)
=======
                msg = f"Please provide a valid reference genome, such as {'; '.join(permitted_grch37)}, "
                f"{'; '.join(permitted_grch38)} or GRCh37/GRCh38 followed by '.p' patch numbers - you provided {i}"
                with self.assertRaises(ValueError) as cm:
                    _parse_reference_genome(i)
                    self.assertEqual(msg, cm.exception)
>>>>>>> 6b6a8828
<|MERGE_RESOLUTION|>--- conflicted
+++ resolved
@@ -64,17 +64,8 @@
 
         for i in invalid:
             with self.subTest():
-<<<<<<< HEAD
-                msg = "Please provide a valid reference genome,"
-                f" such as {'; '.join(permitted_grch37)} or "
-                f"{'; '.join(permitted_grch38)} - you provided {i}"
-
-                with self.assertRaisesRegex(ValueError, msg):
-                    parse_reference_genome(i)
-=======
                 msg = f"Please provide a valid reference genome, such as {'; '.join(permitted_grch37)}, "
                 f"{'; '.join(permitted_grch38)} or GRCh37/GRCh38 followed by '.p' patch numbers - you provided {i}"
                 with self.assertRaises(ValueError) as cm:
                     _parse_reference_genome(i)
-                    self.assertEqual(msg, cm.exception)
->>>>>>> 6b6a8828
+                    self.assertEqual(msg, cm.exception)