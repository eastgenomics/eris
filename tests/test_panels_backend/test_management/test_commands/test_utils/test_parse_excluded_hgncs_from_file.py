--- conflicted
+++ resolved
@@ -73,8 +73,4 @@
         mock_read_csv.return_value = self.hgnc_dataframe
         expected = set(["HGNC:7414", "HGNC:37133", "HGNC:27057"])
         actual = parse_excluded_hgncs_from_file("/dev/null")
-<<<<<<< HEAD
-        self.assertListEqual(sorted(list(expected)), sorted(list(actual)))
-=======
-        self.assertListEqual(sorted(expected), sorted(actual))
->>>>>>> 80d823ad
+        self.assertListEqual(sorted(expected), sorted(actual))