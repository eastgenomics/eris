import collections
import json
import pandas as pd
from io import BytesIO
from panels_backend.management.commands._parse_transcript import (
    check_missing_columns,
)
from itertools import chain
import dxpy as dx
import datetime as dt
from packaging.version import Version
from django.http import HttpRequest, HttpResponse

from django.shortcuts import render, redirect
from django.http import JsonResponse
from django.core.files.uploadedfile import TemporaryUploadedFile
from django.db.models import QuerySet, Q, F
from django.db import transaction
from django.contrib.auth.views import LoginView
from django.contrib.auth.decorators import permission_required


from .forms import ClinicalIndicationForm, PanelForm, GeneForm
from .utils.utils import WebChildPanel, WebGene, WebGenePanel

from panels_backend.management.commands.history import History
from panels_backend.management.commands.utils import (
    normalize_version,
)
from core.settings import HGNC_IDS_TO_OMIT
from panels_backend.management.commands._insert_ci import (
    insert_test_directory_data,
)
from panels_backend.management.commands._parse_transcript import (
    get_latest_transcript_release,
)

from panels_backend.models import (
    ClinicalIndication,
    Panel,
    ClinicalIndicationPanel,
    ClinicalIndicationPanelHistory,
    ClinicalIndicationSuperPanel,
    ClinicalIndicationSuperPanelHistory,
    CiPanelTdRelease,
    CiSuperpanelTdRelease,
    ClinicalIndicationTestMethodHistory,
    PanelGene,
    PanelGeneHistory,
    PanelSuperPanel,
    Gene,
    Confidence,
    ModeOfInheritance,
    ModeOfPathogenicity,
    Penetrance,
    TranscriptReleaseTranscript,
    TestDirectoryRelease,
    SuperPanel,
    TranscriptRelease,
    TranscriptReleaseTranscriptFile,
    TranscriptSource,
    ReferenceGenome,
    Transcript,
)


def index(request: HttpRequest) -> HttpResponse:
    """
    Main page of the web app.
    Displaying:
    - Clinical Indications
    - Panels
    - Clinical Indication-Panel links
    - Test Directory Releases
    - Transcript Sources
    """

    # fetch all clinical indications
    clinical_indications: list[
        ClinicalIndication
    ] = ClinicalIndication.objects.order_by("r_code").all()

    # fetch all panels
    panels: list[Panel] = Panel.objects.order_by("panel_name").all()

    # normalize panel version
    for panel in panels:
        panel.panel_version = normalize_version(panel.panel_version)
        panel.superpanel = False

    super_panels: list[SuperPanel] = SuperPanel.objects.all()

    # normalize panel version
    for sp in super_panels:
        sp.panel_version = normalize_version(sp.panel_version)
        sp.superpanel = True

    all_panels = list(chain(panels, super_panels))

    # fetch clinical indication-panel links
    clinical_indication_panels = ClinicalIndicationPanel.objects.values(
        "clinical_indication_id",
        "panel_id",
        "current",
        "pending",
        "id",
        panel_name=F("panel_id__panel_name"),
        clinical_indication_name=F("clinical_indication_id__name"),
    )

    clinical_indication_sp = ClinicalIndicationSuperPanel.objects.values(
        "clinical_indication_id",
        "current",
        "pending",
        "id",
        panel_id=F("superpanel_id"),
        panel_name=F("superpanel_id__panel_name"),
        clinical_indication_name=F("clinical_indication_id__name"),
    )

    # get latest test directory release for each ci-panel link
    for row in clinical_indication_sp:
        superpanel_id = row["id"]

        releases = CiSuperpanelTdRelease.objects.filter(
            ci_superpanel_id=superpanel_id
        ).values(
            "td_release_id__release",
        )

        row["td_release"] = (
            max(
                [
                    Version(release["td_release_id__release"])
                    for release in releases
                ]
            )
            if releases
            else None
        )

        row["superpanel"] = True

    for row in clinical_indication_panels:
        id = row["id"]

        releases = CiPanelTdRelease.objects.filter(ci_panel_id=id).values(
            "td_release_id__release",
        )

        row["td_release"] = (
            max(
                [
                    Version(release["td_release_id__release"])
                    for release in releases
                ]
            )
            if releases
            else None
        )

        row["superpanel"] = False

    all_clinical_indication_p_and_sp = list(
        chain(clinical_indication_panels, clinical_indication_sp)
    )

    # fetch Test Directory Releases
    td_releases = TestDirectoryRelease.objects.all()

    transcript_sources = TranscriptRelease.objects.values(
        "id",
        "source__source",
        "source",
        "release",
        "created",
        "reference_genome__name",
    ).order_by("-created")

    for ts in transcript_sources:
        # NOTE: HGMD have 2 files (g2refseq and markname)
        ts["files"] = TranscriptReleaseTranscriptFile.objects.filter(
            transcript_release=ts["id"]
        ).values("transcript_file__file_type", "transcript_file__file_id")

    return render(
        request,
        "web/index.html",
        {
            "cis": clinical_indications,
            "panels": all_panels,
            "cips": all_clinical_indication_p_and_sp,
            "td_releases": td_releases,
            "transcript_sources": transcript_sources,
        },
    )


def login(request: HttpRequest):
    """
    Allows logging in
    """
    return render(request, "accounts/login.html")


def logout(request: HttpRequest):
    """
    Allows logging out
    """
    return render(request, "accounts/logout.html")


def panel(request: HttpRequest, panel_id: int) -> HttpResponse:
    """
    Panel info page when viewing single panel
    Shows everything about a panel: genes, transcripts, clinical indications, clinical indication-panel links etc

    Args:
        panel_id (int): panel id
    """

    if request.method == "GET":
        # fetch panel
        try:
            panel: Panel = Panel.objects.get(id=panel_id)
        except Panel.DoesNotExist:
            return render(
                request,
                "web/info/panel.html",
            )

        panel.panel_version = (
            normalize_version(panel.panel_version)
            if panel.panel_version
            else None
        )

        # fetch ci-panels (related ci)
        ci_panels: QuerySet[
            ClinicalIndicationPanel
        ] = ClinicalIndicationPanel.objects.filter(
            panel_id=panel.id,
        ).values(
            "id",
            "current",
            "pending",
            "clinical_indication_id",
            "clinical_indication_id__name",
            "clinical_indication_id__r_code",
        )

        # fetch genes associated with panel
        panel_genes: QuerySet[dict] = (
            PanelGene.objects.filter(panel_id=panel_id)
            .values(
                "gene_id",
                "gene_id__hgnc_id",
                "gene_id__gene_symbol",
                "active",
            )
            .order_by("gene_id__gene_symbol")
        )

        return render(
            request,
            "web/info/panel.html",
            {
                "panel": panel,
                "ci_panels": ci_panels,
                "panel_genes": panel_genes,
            },
        )

    else:
        # POST method (from review)
        action = request.POST.get("action")
        panel = Panel.objects.get(id=panel_id)

        if action == "approve":
            panel.pending = False
            panel.save()

        elif action == "remove":
            panel.delete()

        return redirect("review")


def superpanel(request: HttpRequest, superpanel_id: int) -> HttpResponse:
    # fetch superpanel
    try:
        superpanel = SuperPanel.objects.get(id=superpanel_id)
    except SuperPanel.DoesNotExist:
        return render(
            request,
            "web/info/superpanel.html",
        )

    superpanel.panel_version = (
        normalize_version(superpanel.panel_version)
        if superpanel.panel_version
        else None
    )

    # fetch ci-panels (related ci)
    ci_panels = ClinicalIndicationSuperPanel.objects.filter(
        superpanel_id=superpanel.id,
    ).values(
        "id",
        "current",
        "pending",
        "clinical_indication_id",
        "clinical_indication_id__name",
    )

    child_panels = PanelSuperPanel.objects.filter(
        superpanel_id=superpanel.id
    ).values(
        "panel_id",
        "panel_id__panel_name",
        "panel_id__panel_version",
        "panel_id__external_id",
    )

    for child in child_panels:
        child["panel_id__panel_version"] = normalize_version(
            child["panel_id__panel_version"]
        )

    return render(
        request,
        "web/info/superpanel.html",
        {
            "superpanel": superpanel,
            "cips": ci_panels,
            "child_panels": child_panels,
        },
    )


def clinical_indication(request: HttpRequest, ci_id: int) -> HttpResponse:
    """
    Clinical indication info page
    Shows everything about a clinical indication: genes, transcripts, panels, clinical indication-panel links etc

    Args:
        ci_id (int): clinical indication id
    """
    if request.method == "GET":
        # fetch ci
        try:
            ci: ClinicalIndication = ClinicalIndication.objects.get(id=ci_id)
        except ClinicalIndication.DoesNotExist:
            return render(request, "web/info/clinical_indication.html")

        # fetch ci-panels
        # might have multiple panels but only one active
        ci_panels: QuerySet[
            ClinicalIndicationPanel
        ] = ClinicalIndicationPanel.objects.filter(
            clinical_indication_id=ci_id,
        ).values(
            "id",
            "current",
            "pending",
            "clinical_indication_id",
            "panel_id",
            "panel_id__panel_name",
        )

        ci_superpanels = ClinicalIndicationSuperPanel.objects.filter(
            clinical_indication_id=ci_id
        ).values(
            "id",
            "current",
            "pending",
            "clinical_indication_id",
            "superpanel_id",
            "superpanel_id__panel_name",
        )

        # fetch ci-test-method history
        test_method_history: QuerySet[
            ClinicalIndicationTestMethodHistory
        ] = ClinicalIndicationTestMethodHistory.objects.filter(
            clinical_indication_id=ci_id
        ).order_by(
            "-id"
        )

        return render(
            request,
            "web/info/clinical_indication.html",
            {
                "ci": ci,
                "ci_panels": ci_panels,
                "tm_history": test_method_history,
                "ci_superpanels": ci_superpanels,
            },
        )

    else:
        action = request.POST.get("action")
        ci = ClinicalIndication.objects.get(id=ci_id)

        if action == "approve":
            ci.pending = False
            ci.save()

            return redirect("clinical_indication", ci_id=ci_id)
        elif action == "remove":
            test_method = (
                request.POST.get("test_method") == "true"
            )  # check if it is test method change

            if not test_method:  # if not test method change
                ci.delete()  # ci is newly created, so we can delete it

            else:
                with transaction.atomic():
                    # if test method change, we need to revert it back to previous test method
                    indication_history = (
                        ClinicalIndicationTestMethodHistory.objects.filter(
                            clinical_indication_id=ci_id,
                        )
                        .order_by("-id")
                        .first()
                    )

                    # extract test method from "ClinicalIndication metadata test_method changed from Single gene sequencing >=10 amplicons to Small panel"
                    previous_test_method = (
                        indication_history.note.split("to")[0]
                        .split("from")[-1]
                        .strip()
                    )

                    ClinicalIndicationTestMethodHistory.objects.create(
                        clinical_indication_id=ci_id,
                        note=History.clinical_indication_metadata_changed(
                            "test_method",
                            ci.test_method,
                            previous_test_method,
                        ),
                        user=request.user,
                    )

                    ci.pending = False
                    ci.test_method = previous_test_method
                    ci.save()

            return redirect("review")


@permission_required("staff", raise_exception=False)
def add_clinical_indication(request: HttpRequest) -> HttpResponse:
    """
    Add clinical indication page
    """
    if request.method == "GET":
        return render(
            request,
            "web/addition/add_clinical_indication.html",
        )
    else:
        # form submission

        # parse form
        form: ClinicalIndicationForm = ClinicalIndicationForm(request.POST)

        # check if form is valid
        form_valid: bool = form.is_valid()

        r_code: str = request.POST.get("r_code").strip()
        name: str = request.POST.get("name").strip()
        test_method: str = request.POST.get("test_method").strip()
        clinical_indication = None

        if form_valid:
            # if form valid, add ci to db
            clinical_indication, _ = ClinicalIndication.objects.get_or_create(
                r_code=r_code,
                name=name,
                test_method=test_method,
                defaults={"pending": True},
            )

            return redirect(
                "clinical_indication",
                ci_id=clinical_indication.id,
            )

        else:
            # if form invalid, fetch ci from db
            # return to ask user to modify
            try:
                clinical_indication = ClinicalIndication.objects.get(
                    r_code=r_code
                )
            except ClinicalIndication.DoesNotExist:
                pass

            return render(
                request,
                "web/addition/add_clinical_indication.html",
                {
                    "errors": form.errors if not form_valid else None,
                    "ci": clinical_indication,
                },
            )


@permission_required("staff", raise_exception=False)
def add_panel(request: HttpRequest) -> HttpResponse:
    """
    Add panel page
    """
    genes = Gene.objects.all().order_by("hgnc_id")

    if request.method == "GET":
        return render(request, "web/addition/add_panel.html", {"genes": genes})
    else:  # POST
        # form submission
        panel_name: str = request.POST.get("panel_name", "")

        selected_genes = request.POST.getlist("genes")

        form = PanelForm(request.POST)
        # check form valid
        form_valid: bool = form.is_valid()

        if form_valid:
            with transaction.atomic():
                # if valid, create Panel
                panel: Panel = Panel.objects.create(
                    external_id=form.cleaned_data.get("external_id"),
                    panel_name=form.cleaned_data.get("panel_name"),
                    panel_version=form.cleaned_data.get("panel_version"),
                    pending=True,
                    custom=True,
                    panel_source="online",
                )

                conf, _ = Confidence.objects.get_or_create(
                    confidence_level=None
                )
                moi, _ = ModeOfInheritance.objects.get_or_create(
                    mode_of_inheritance=None
                )
                mop, _ = ModeOfPathogenicity.objects.get_or_create(
                    mode_of_pathogenicity=None
                )
                penetrance, _ = Penetrance.objects.get_or_create(
                    penetrance=None
                )

                for gene_id in selected_genes:
                    pg_instance, pg_created = PanelGene.objects.get_or_create(
                        panel_id=panel.id,
                        gene_id=gene_id,
                        active=True,
                        defaults={
                            "confidence_id": conf.id,
                            "moi_id": moi.id,
                            "mop_id": mop.id,
                            "penetrance_id": penetrance.id,
                            "justification": "online",
                        },
                    )

                    if pg_created:
                        PanelGeneHistory.objects.create(
                            panel_gene_id=pg_instance.id,
                            note=History.panel_gene_created(),
                            user=request.user,
                        )

            return redirect("panel", panel_id=panel.id)
        else:
            # if invalid, fetch panel from db
            try:
                panel = Panel.objects.get(panel_name__iexact=panel_name)
            except Panel.DoesNotExist:
                panel = None

        return render(
            request,
            "web/addition/add_panel.html",
            {
                "panel": panel,
                "genes": genes,
                "errors": form.errors if not form_valid else None,
            },
        )


@permission_required("staff", raise_exception=False)
def add_ci_panel(request: HttpRequest) -> HttpResponse:
    """
    Add clinical indication panel page
    """
    if request.method == "GET":
        clinical_indications = ClinicalIndication.objects.all().order_by(
            "r_code"
        )

        panels = (
            Panel.objects.filter(pending=False)
            .all()
            .order_by("external_id", "panel_name")
        )

        for panel in panels:
            panel.panel_version = (
                normalize_version(panel.panel_version)
                if panel.panel_version
                else ""
            )
            panel.external_id = panel.external_id if panel.external_id else ""

        return render(
            request,
            "web/addition/add_ci_panel.html",
            {
                "cis": clinical_indications,
                "panels": panels,
            },
        )

    else:
        panel_id = request.POST.get("panel")
        clinical_indication_id = request.POST.get("clinical_indication")

        with transaction.atomic():
            (
                cip_instance,
                created,
            ) = ClinicalIndicationPanel.objects.get_or_create(
                clinical_indication_id=clinical_indication_id,
                panel_id=panel_id,
                defaults={
                    "current": True,
                    "pending": True,
                },
            )

            # don't require review if cip already exist and pending is False
            cip_instance.pending = (
                False if (not cip_instance.pending and not created) else True
            )
            cip_instance.save()

            ClinicalIndicationPanelHistory.objects.create(
                clinical_indication_panel_id=cip_instance.id,
                note=History.clinical_indication_panel_created(),
                user=request.user,
            )

        return redirect(
            "clinical_indication_panel",
            cip_id=cip_instance.id,
        )


def _get_clinical_indication_panel_history() -> QuerySet:
    """
    Function to fetch clinical indication panel history with limit

    Args:
        limit (int): limit of history to fetch
    """

    return (
        ClinicalIndicationPanelHistory.objects.order_by("-created")
        .all()
        .values(
            "created",
            "note",
            "user",
            "user__username",
            "clinical_indication_panel_id__clinical_indication_id__name",
            "clinical_indication_panel_id__clinical_indication_id__r_code",
            "clinical_indication_panel_id__panel_id__panel_name",
            "clinical_indication_panel_id__panel_id__panel_version",
            "clinical_indication_panel_id__clinical_indication_id",
            "clinical_indication_panel_id__panel_id",
        )
    )


def history(request: HttpRequest) -> HttpResponse:
    """
    History page for clinical indication, panel, clinical indication-panel etc.
    """

    if request.method == "GET":
        cip_histories = _get_clinical_indication_panel_history()

        # normalize panel version
        for cip in cip_histories:
            cip[
                "clinical_indication_panel_id__panel_id__panel_version"
            ] = normalize_version(
                cip["clinical_indication_panel_id__panel_id__panel_version"]
            )

        return render(
            request,
            "web/history.html",
            {
                "data": cip_histories,
                "showing": "Clinical Indication Panel",
                "selected": "clinical indication-panel",
            },
        )
    else:
        # POST method
        history_selection = request.POST.get("history selection")

        if history_selection == "panels":
            panels = Panel.objects.all()

            for panel in panels:
                panel.panel_version = normalize_version(panel.panel_version)

            return render(
                request,
                "web/history.html",
                {
                    "data": panels,
                    "showing": "Panels",
                    "selected": "panels",
                },
            )
        elif history_selection == "clinical indications":
            clinical_indications = ClinicalIndication.objects.all()

            return render(
                request,
                "web/history.html",
                {
                    "data": clinical_indications,
                    "showing": "Clinical Indications",
                    "selected": "clinical indications",
                },
            )
        elif history_selection == "clinical indication-panel":
            actions = request.POST.getlist("checkbox selections")

            # if no checkbox ticked, fetch default history limit 50
            if not actions:
                cip_histories = _get_clinical_indication_panel_history()
            else:
                # else do cip-history filter with specific query filter
                query_filters = Q()

                for note_prefix in actions:
                    query_filters |= Q(note__icontains=note_prefix)

                cip_histories: QuerySet[ClinicalIndicationPanelHistory] = (
                    ClinicalIndicationPanelHistory.objects.filter(
                        query_filters
                    )
                    .order_by("-created")
                    .values(
                        "created",
                        "note",
                        "user",
                        "user__username",
                        "clinical_indication_panel_id__clinical_indication_id__name",
                        "clinical_indication_panel_id__clinical_indication_id__r_code",
                        "clinical_indication_panel_id__panel_id__panel_name",
                        "clinical_indication_panel_id__panel_id__panel_version",
                        "clinical_indication_panel_id__clinical_indication_id",
                        "clinical_indication_panel_id__panel_id",
                    )
                )

            # normalize panel version
            for history in cip_histories:
                history[
                    "clinical_indication_panel_id__panel_id__panel_version"
                ] = normalize_version(
                    history[
                        "clinical_indication_panel_id__panel_id__panel_version"
                    ]
                )

            return render(
                request,
                "web/history.html",
                {
                    "data": cip_histories,
                    "showing": f"Clinical Indication Panel & {' + '.join([action.title() for action in actions])}"
                    if actions
                    else "Clinical Indication Panel",
                    "selected": "clinical indication-panel",
                },
            )
        elif history_selection == "panel-gene":
            panel_genes = PanelGeneHistory.objects.values(
                "created",
                "note",
                "user",
                "user__username",
                "panel_gene_id__panel_id__panel_name",
                "panel_gene_id__panel_id",
                "panel_gene_id__gene_id",
                "panel_gene_id__gene_id__hgnc_id",
            )

            return render(
                request,
                "web/history.html",
                {
                    "data": panel_genes,
                    "showing": "Panel Genes",
                    "selected": "panel-gene",
                },
            )


def clinical_indication_panel(
    request: HttpRequest, cip_id: str
) -> HttpResponse:
    """
    Clinical indication panel page

    Shows all clinical indication panel links
    """

    if request.method == "GET":
        clinical_indication_panel = (
            ClinicalIndicationPanel.objects.filter(id=cip_id)
            .values(
                "clinical_indication_id__r_code",
                "clinical_indication_id__name",
                "panel_id__panel_name",
                "panel_id__panel_version",
                "panel_id",
                "clinical_indication_id",
                "current",
                "pending",
                "id",
            )
            .first()
        )

        releases = CiPanelTdRelease.objects.filter(
            ci_panel_id=clinical_indication_panel["id"]
        ).values(
            "td_release_id__release",
            "td_release_id__td_source",
            "td_release_id__config_source",
            "td_release_id__td_date",
            "id",
        )

        return render(
            request,
            "web/info/clinical_indication_panel.html",
            {"cip": clinical_indication_panel, "releases": releases},
        )
    elif request.method == "POST":
        action = request.POST.get("action")
        clinical_indication_panel = ClinicalIndicationPanel.objects.get(
            id=cip_id
        )

        with transaction.atomic():
            if action in ["activate", "deactivate"]:
                if action == "activate":
                    clinical_indication_panel.current = True
                    ClinicalIndicationPanelHistory.objects.create(
                        clinical_indication_panel_id=cip_id,
                        note=History.clinical_indication_panel_activated(
                            cip_id, True
                        ),
<<<<<<< HEAD
=======
                        user=request.user,
>>>>>>> b6dea874
                    )
                elif action == "deactivate":
                    clinical_indication_panel.current = False
                    ClinicalIndicationPanelHistory.objects.create(
                        clinical_indication_panel_id=cip_id,
                        note=History.clinical_indication_panel_deactivated(
                            cip_id, True
                        ),
                        user=request.user,
                    )
                clinical_indication_panel.pending = (
                    True  # require manual review
                )
            elif action == "revert":
                # action is "revert" from Review page
                clinical_indication_panel.current = (
                    not clinical_indication_panel.current
                )
                clinical_indication_panel.pending = False

                ClinicalIndicationPanelHistory.objects.create(
                    clinical_indication_panel_id=cip_id,
                    note=History.clinical_indication_panel_reverted(
                        id=cip_id,
                        old_value=clinical_indication_panel.current,
                        new_value=not clinical_indication_panel.current,
                        review=True,
                    ),
                    user=request.user,
                )
            else:
                # action is "approve" from Review page
                clinical_indication_panel.pending = False
                ClinicalIndicationPanelHistory.objects.create(
                    clinical_indication_panel_id=cip_id,
                    note=History.clinical_indication_panel_approved(cip_id),
                    user=request.user,
                )

            clinical_indication_panel.save()

        return redirect("review")


def clinical_indication_superpanel(
    request: HttpRequest, cisp_id: str
) -> HttpResponse:
    """
    Clinical indication panel page

    Shows all clinical indication panel links
    """

    if request.method == "GET":
        clinical_indication_superpanel = (
            ClinicalIndicationSuperPanel.objects.filter(id=cisp_id)
            .values(
                "clinical_indication_id__r_code",
                "clinical_indication_id__name",
                "superpanel_id__panel_name",
                "superpanel_id__panel_version",
                "superpanel_id",
                "clinical_indication_id",
                "current",
                "pending",
                "id",
            )
            .first()
        )

        releases = CiSuperpanelTdRelease.objects.filter(
            ci_superpanel=clinical_indication_superpanel["id"]
        ).values(
            "td_release_id__release",
            "td_release_id__td_source",
            "td_release_id__config_source",
            "td_release_id__td_date",
            "id",
        )

        return render(
            request,
            "web/info/clinical_indication_superpanel.html",
            {"cisp": clinical_indication_superpanel, "releases": releases},
        )

    elif request.method == "POST":
        action = request.POST.get("action")
        clinical_indication_superpanel = (
            ClinicalIndicationSuperPanel.objects.get(id=cisp_id)
        )

        with transaction.atomic():
            if action == "revert":
                # action is "revert" from Review page
                ClinicalIndicationSuperPanelHistory.objects.create(
                    clinical_indication_superpanel_id=cisp_id,
                    note=History.clinical_indication_superpanel_reverted(
                        id=cisp_id,
                        metadata="current",
                        old_value=clinical_indication_superpanel.current,
                        new_value=not clinical_indication_superpanel.current,
                        review=True,
                    ),
                    user=request.user,
                )

                clinical_indication_superpanel.current = (
                    not clinical_indication_superpanel.current
                )
                clinical_indication_superpanel.pending = False
            if action == "approve":
                # action is "approve" from Review page
                clinical_indication_superpanel.pending = False
                ClinicalIndicationSuperPanelHistory.objects.create(
                    clinical_indication_superpanel_id=cisp_id,
                    note=History.clinical_indication_superpanel_approved(
                        cisp_id
                    ),
<<<<<<< HEAD
=======
                    user=request.user,
>>>>>>> b6dea874
                )

            clinical_indication_superpanel.save()

        return redirect("review")


@permission_required("staff", raise_exception=False)
def review(request: HttpRequest) -> HttpResponse:
    """
    Review / Pending page where user can view those links that are
    awaiting approval

    Shows the following pending links:
    - Panel
    - Clinical Indication
    - Clinical Indication Panel
    - PanelGene
    - PanelRegion (TODO)
    - PanelTestMethod (TODO)
    """
    action_pg = None

    approve_bool = None

    if request.method == "POST":
        action = request.POST.get("action")
        if action == "approve_pg":
            # this is called when approving new panel gene link, either for activation or de-activation
            # depends on what's shown in the front-end

            # we then record the action in history table
            # 1. panel gene approved through manual review
            # 2. panel gene metadata changed (active)
            panel_gene_id = request.POST.get("pg_id")

            with transaction.atomic():
                panel_gene = PanelGene.objects.get(id=panel_gene_id)
                panel_gene.pending = False
                panel_gene.save()

                PanelGeneHistory.objects.create(
                    panel_gene_id=panel_gene_id,
                    note=History.panel_gene_approved("manual review"),
                    user=request.user,
                )

                PanelGeneHistory.objects.create(
                    panel_gene_id=panel_gene_id,
                    note=History.panel_gene_metadata_changed(
                        "active",
                        not panel_gene.active,
                        panel_gene.active,
                    ),
                    user=request.user,
                )

        elif action == "revert_pg":
            # this is called when reverting a change to existing panel gene link
            # this can be viewed as the opposite of above statement but the logic is the same in terms of making the panel-gene `pending` False
            # both actions "approve_pg" and "revert_pg" makes the panel-gene link `pending` False
            # however, `revert_pg` reverse the `active` field of a panel-gene link
            # so if the front-end shows "pending deactivation", this function will instead
            # "revert" - making the panel-gene active `True` again
            panel_gene_id = request.POST.get("pg_id")

            with transaction.atomic():
                panel_gene: PanelGene = PanelGene.objects.get(id=panel_gene_id)

                PanelGeneHistory.objects.create(
                    panel_gene_id=panel_gene_id,
                    note=History.panel_gene_reverted("manual review"),
                    user=request.user,
                )

                PanelGeneHistory.objects.create(
                    panel_gene_id=panel_gene_id,
                    note=History.panel_gene_metadata_changed(
                        "active",
                        panel_gene.active,
                        not panel_gene.active,
                    ),
                    user=request.user,
                )

                panel_gene.active = not panel_gene.active
                panel_gene.pending = False
                panel_gene.save()

        return redirect("panel", panel_id=panel_gene.panel_id)

    panels: QuerySet[Panel] = Panel.objects.filter(pending=True).all()

    # normalize panel version
    for panel in panels:
        if panel.panel_version:
            panel.panel_version = normalize_version(panel.panel_version)

    clinical_indications: QuerySet[
        ClinicalIndication
    ] = ClinicalIndication.objects.filter(pending=True).all()

    # clinical indication test method history
    if clinical_indications:
        for indication in clinical_indications:
            indication_history = (
                ClinicalIndicationTestMethodHistory.objects.filter(
                    clinical_indication_id=indication.id
                )
                .order_by("-id")
                .first()
            )

            # determine if test method is changed
            # or it's a new clinical indication creation
            indication.reason = (
                indication_history.note if indication_history else "NEW"
            )

    clinical_indication_panels: QuerySet[ClinicalIndicationPanel] = (
        ClinicalIndicationPanel.objects.filter(pending=True)
        .values(
            "clinical_indication_id",
            "clinical_indication_id__name",
            "clinical_indication_id__r_code",
            "panel_id",
            "panel_id__panel_name",
            "panel_id__panel_version",
            "current",
            "id",
        )
        .order_by("clinical_indication_id__r_code")
    )

    # normalize panel version
    for cip in clinical_indication_panels:
        if cip["panel_id__panel_version"]:
            cip["panel_id__panel_version"] = normalize_version(
                cip["panel_id__panel_version"]
            )
        else:
            cip["panel_id__panel_version"] = "None"

    # clinical indication - superpanel
    clinical_indication_superpanels: QuerySet[ClinicalIndicationPanel] = (
        ClinicalIndicationSuperPanel.objects.filter(pending=True)
        .values(
            "clinical_indication_id",
            "clinical_indication_id__name",
            "clinical_indication_id__r_code",
            "superpanel_id",
            "superpanel_id__panel_name",
            "superpanel_id__panel_version",
            "current",
            "id",
        )
        .order_by("clinical_indication_id__r_code")
    )

    # normalize panel version
    for cisp in clinical_indication_superpanels:
        if cisp["superpanel_id__panel_version"]:
            cisp["superpanel_id__panel_version"] = normalize_version(
                cisp["superpanel_id__panel_version"]
            )
        else:
            cisp["superpanel_id__panel_version"] = "None"

    panel_gene = PanelGene.objects.filter(pending=True).values(
        "id",
        "panel_id__panel_name",
        "panel_id",
        "gene_id__hgnc_id",
        "gene_id",
        "active",
    )

    for pg in panel_gene:
        pg_history = (
            PanelGeneHistory.objects.filter(panel_gene_id=pg["id"])
            .order_by("-id")
            .first()
        )

        pg["reason"] = pg_history.note if pg_history else "Reason not found"

    return render(
        request,
        "web/review/pending.html",
        {
            "panels": panels,
            "cis": clinical_indications,
            "cips": clinical_indication_panels,
            "cisps": clinical_indication_superpanels,
            "panel_gene": panel_gene,
            "action_pg": action_pg,
            "approve_bool": approve_bool,
        },
    )


def gene(request: HttpRequest, gene_id: int) -> HttpResponse:
    """
    Page to view individual gene information
    - shows all the Panel associated with the gene


    Args:
        gene_id (int): gene id
    """
    try:
        gene = Gene.objects.get(id=gene_id)
    except Gene.DoesNotExist:
        return render(request, "web/info/gene.html")

    associated_panels = PanelGene.objects.filter(gene_id=gene_id).values(
        "panel_id__panel_name",
        "panel_id",
        "active",
    )

    transcripts = TranscriptReleaseTranscript.objects.filter(
        transcript_id__gene_id=gene_id
    ).values(
        "transcript_id__transcript",
        "release_id__source_id__source",
        "release_id__reference_genome_id__name",
        "default_clinical",
        "release_id__release",
    )

    return render(
        request,
        "web/info/gene.html",
        {
            "gene": gene,
            "panels": associated_panels,
            "transcripts": transcripts,
        },
    )


def _parse_excluded_hgncs_from_bytes(file: TemporaryUploadedFile) -> set[str]:
    """
    Function to parse a file containing hgnc ids that are excluded from the genepanel creation
    This function is similar to "parse_excluded_hgncs_from_file" from
    panels_backend/management/commands/utils.py but takes different type of input

    :param: file: TemporaryUploadedFile - this is an uploaded file from the front-end in bytes

    :return: set[str] - a set of hgnc ids that are excluded
    """
    try:
        df = pd.read_csv(BytesIO(file.read()), delimiter="\t", dtype=str)

        df = df[
            df["Locus type"].str.contains("rna", case=False)
            | df["Approved name"].str.contains(
                "mitochondrially encoded", case=False
            )
        ]
    except Exception as e:
        print("Error parsing file: ", e)
        return set()

    return set(df["HGNC ID"].tolist())


@permission_required("staff", raise_exception=False)
def _add_panel_genes_to_genepanel(
    panel_id: str,
    panel_id_to_genes: dict[str, list[WebGene]],
    genepanel: WebGenePanel,
) -> None:
    """
    Small helper function to add panel genes to genepanel object
    used in genepanel function

    :param: panel_id: str - panel id
    :param: panel_id_to_genes: dict[str, list[WebGene]] - dict of panel id to list of WebGene
    :param: genepanel: GenePanel - genepanel object

    :return: None
    """
    for gene in PanelGene.objects.filter(panel_id=panel_id).values(
        "gene_id__hgnc_id", "gene_id", "panel_id"
    ):
        gene_id = gene["gene_id"]
        hgnc_id = gene["gene_id__hgnc_id"]

        panel_id_to_genes[panel_id].append(WebGene(gene_id, hgnc_id))

        genepanel.hgncs.append(WebGene(gene_id, hgnc_id))


@permission_required("staff", raise_exception=False)
def genepanel(
    request: HttpRequest,
) -> HttpResponse:
    """
    Genepanel page where user view R code, clinical indication name
    its associated panels and genes.
    """

    success = None
    warnings = []

    pending_clinical_indication_panels = (
        ClinicalIndicationPanel.objects.filter(pending=True).exists()
    )
    pending_clinical_indication_superpanels = (
        ClinicalIndicationSuperPanel.objects.filter(pending=True).exists()
    )
    pending_panel_genes = PanelGene.objects.filter(pending=True).exists()
    from django.db.models import Count, Q

    # check if there're clinical indication with more than one active links
    clinical_indication_with_more_than_one_active_links = (
        ClinicalIndicationPanel.objects.values("clinical_indication_id")
        .annotate(panel_count=Count("panel_id"))
        .filter(panel_count__gt=1)
        .annotate(true_current_count=Count("id", filter=Q(current=True)))
        .filter(true_current_count__gt=1)
    )

    # if there's no CiPanelAssociation date column, return empty list
    if not ClinicalIndicationPanel.objects.filter(
        current=True, pending=False
    ).exists():
        return render(request, "web/info/genepanel.html")

    # if there're pending CiPanel / CiSuperPanel / PanelGene
    # display notice in front end
    if pending_clinical_indication_panels:
        warnings.append("Pending Clinical Indication Panel(s) found.")
    if pending_clinical_indication_superpanels:
        warnings.append("Pending Clinical Indication Super Panel(s) found.")
    if pending_panel_genes:
        warnings.append("Pending Panel Gene(s) found.")
    if clinical_indication_with_more_than_one_active_links:
        warnings.append(
            "Clinical Indication(s) with more than one active links found."
        )

    genepanels: list[WebGenePanel] = []
    panel_id_to_genes: dict[str, list[WebGene]] = collections.defaultdict(list)

    for row in ClinicalIndicationPanel.objects.filter(
        current=True, pending=False
    ).values(
        "clinical_indication_id__r_code",
        "clinical_indication_id__name",
        "panel_id",
        "clinical_indication_id",
        "panel_id__panel_name",
        "panel_id__panel_version",
    ):
        panel_id = row["panel_id"]

        genepanel = WebGenePanel(
            row["clinical_indication_id__r_code"],
            row["clinical_indication_id__name"],
            row["clinical_indication_id"],
            row["panel_id"],
            row["panel_id__panel_name"],
            normalize_version(row["panel_id__panel_version"])
            if row["panel_id__panel_version"]
            else None,
            [],
        )
        _add_panel_genes_to_genepanel(panel_id, panel_id_to_genes, genepanel)

        genepanels.append(genepanel)

    # deal with CiSuperPanel
    for row in ClinicalIndicationSuperPanel.objects.filter(
        current=True, pending=False
    ).values(
        "clinical_indication_id__r_code",
        "clinical_indication_id__name",
        "clinical_indication_id",
        "superpanel_id",
        "superpanel_id__panel_name",
        "superpanel_id__panel_version",
    ):
        superpanel_id = row["superpanel_id"]

        genepanel = WebGenePanel(
            row["clinical_indication_id__r_code"],
            row["clinical_indication_id__name"],
            row["clinical_indication_id"],
            row["superpanel_id"],
            row["superpanel_id__panel_name"],
            normalize_version(row["superpanel_id__panel_version"])
            if row["superpanel_id__panel_version"]
            else None,
            [],
            True,
            [],  # child panels
        )

        for child_panel in PanelSuperPanel.objects.filter(
            superpanel_id=superpanel_id
        ).values(
            "panel_id__panel_name",
            "panel_id",
            "panel_id__panel_version",
        ):
            child_panel_id = child_panel["panel_id"]

            genepanel.child_panels.append(
                WebChildPanel(
                    child_panel["panel_id"],
                    child_panel["panel_id__panel_name"],
                    normalize_version(child_panel["panel_id__panel_version"])
                    if child_panel["panel_id__panel_version"]
                    else None,
                )
            )

            if child_panel_id in panel_id_to_genes:
                genepanel.hgncs.extend(panel_id_to_genes[child_panel_id])
                continue

            _add_panel_genes_to_genepanel(
                child_panel_id, panel_id_to_genes, genepanel
            )

        genepanels.append(genepanel)

    if request.method == "POST":
        # return errors if there're pending links in Manual Review
        if (
            pending_clinical_indication_panels
            or pending_clinical_indication_panels
            or pending_clinical_indication_panels
        ):
            return render(
                request,
                "web/info/genepanel.html",
                {
                    "genepanels": genepanels,
                    "warnings": warnings,
                    "error": "Please resolve all pending links before uploading to DNAnexus.",
                },
            )

        project_id = request.POST.get("project_id").strip()
        dnanexus_token = request.POST.get("dnanexus_token").strip()
        hgnc = request.FILES.get("hgnc_upload")

        # validate hgnc columns
        if missing_columns := check_missing_columns(
            pd.read_csv(BytesIO(hgnc.read()), delimiter="\t"),
            ["HGNC ID", "Locus type", "Approved name"],
        ):
            return render(
                request,
                "web/info/genepanel.html",
                {
                    "genepanels": genepanels,
                    "error": "Missing columns: "
                    + ", ".join(missing_columns)
                    + " in HGNC file.",
                },
            )

        rnas = _parse_excluded_hgncs_from_bytes(hgnc)

        try:
            # login dnanexus
            dx.set_security_context(
                {
                    "auth_token_type": "Bearer",
                    "auth_token": dnanexus_token,
                }
            )

            # check dnanexus login
            dx.api.system_whoami()

            # check dnanexus project id
            dx.DXProject(project_id)

            project_metadata: dict = dx.DXProject(project_id).describe()
            project_name: str = project_metadata.get("name", "")

            if project_name.startswith("001") or project_name.startswith(
                "002"
            ):
                return render(
                    request,
                    "web/info/genepanel.html",
                    {
                        "genepanels": genepanels,
                        "error": "Uploading to 001 or 002 project is not allowed.",
                    },
                )

            # generate result and sort
            file_result = []
            for gp in genepanels:
                if gp.superpanel:
                    for child_panel in gp.child_panels:
                        for gene in panel_id_to_genes[child_panel.id]:
                            if (
                                gene.hgnc in HGNC_IDS_TO_OMIT
                                or gene.hgnc in rnas
                            ):
                                continue

                            file_result.append(
                                [
                                    f"{gp.r_code}_{gp.ci_name}",
                                    f"{gp.panel_name}_{gp.panel_version}",
                                    gene.hgnc,
                                ]
                            )
                else:
                    for gene in gp.hgncs:
                        if gene.hgnc in HGNC_IDS_TO_OMIT or gene.hgnc in rnas:
                            continue

                        file_result.append(
                            [
                                f"{gp.r_code}_{gp.ci_name}",
                                f"{gp.panel_name}_{gp.panel_version}",
                                gene.hgnc,
                            ]
                        )

            file_result = sorted(file_result, key=lambda x: [x[0], x[1], x[2]])

            current_datetime = dt.datetime.today().strftime("%Y%m%d")

            # write result to dnanexus file
            with dx.new_dxfile(
                name=f"{current_datetime}_genepanel.tsv",
                project=project_id,
                media_type="text/plain",
            ) as f:
                for row in file_result:
                    data = "\t".join(row)
                    f.write(f"{data}\n")

        except Exception as e:
            return render(
                request,
                "web/info/genepanel.html",
                {"genepanels": genepanels, "error": e},
            )

        success = True

    return render(
        request,
        "web/info/genepanel.html",
        {"genepanels": genepanels, "warnings": warnings, "success": success},
    )


@permission_required("staff", raise_exception=False)
def add_gene(request: HttpRequest) -> HttpResponse:
    """
    url name "gene_add"

    Handle gene addition page (GET) and form submission (POST)
    """

    if request.method == "GET":
        return render(request, "web/addition/add_gene.html")
    else:
        # parse submitted form
        form = GeneForm(request.POST)

        if form.is_valid():
            hgnc_id: str = request.POST.get("hgnc_id").strip()
            gene_symbol: str = request.POST.get("gene_symbol").strip()

            # if form valid, create gene
            gene = Gene.objects.create(
                hgnc_id=hgnc_id.upper(),
                gene_symbol=gene_symbol.upper(),
            )

            return redirect("gene", gene_id=gene.id)

        else:
            return render(
                request,
                "web/addition/add_gene.html",
                {
                    "errors": form.errors if not form.is_valid() else None,
                },
            )


def ajax_genes(request: HttpRequest) -> JsonResponse:
    """
    Ajax fetch call to get all genes
    """
    if request.method == "GET":
        genes = list(Gene.objects.all().order_by("hgnc_id").values())

        return JsonResponse({"data": genes}, safe=False)


def _giving_transcript_clinical_context(
    transcripts: list[dict[str, str]], release_ids: list[str]
) -> list[dict[str, str | bool | None]]:
    """
    Function to give transcripts clinical context by querying TranscriptReleaseTranscript

    Args:
        transcripts: list of transcripts in dict form
        release_ids: list of release ids

    Returns:
        list of transcripts with clinical context in the form of
        dict with keys:
            - hgnc_id
            - gene_id
            - transcript
            - clinical
            - source
            - source_id

    """

    relevant_transcripts = TranscriptReleaseTranscript.objects.filter(
        transcript_id__in=set([tx["id"] for tx in transcripts]),
        release_id__in=release_ids,
        default_clinical=True,
    ).values(
        "transcript__transcript",
        "transcript_id",
        "release_id__release",
        "release_id__source_id__source",
        "release_id__source_id",
    )

    clinical_transcripts_to_source: dict[str, str] = {
        str(c["transcript_id"])
        + c["transcript__transcript"]: c["release_id__source_id__source"]
        for c in relevant_transcripts
    }

    source_to_source_id = {
        c["release_id__source_id__source"]: c["release_id__source_id"]
        for c in relevant_transcripts
    }

    return [
        {
            "hgnc_id": tx["gene_id__hgnc_id"],
            "gene_id": tx["gene_id"],
            "transcript": tx["transcript"],
            "clinical": (str(tx["id"]) + tx["transcript"])
            in clinical_transcripts_to_source,
            "source": clinical_transcripts_to_source.get(
                (str(tx["id"]) + tx["transcript"]), None
            ),
            "source_id": source_to_source_id.get(
                clinical_transcripts_to_source.get(
                    (str(tx["id"]) + tx["transcript"]), None
                ),
                None,
            ),
        }
        for tx in transcripts
    ]


def ajax_gene_transcripts(
    request: HttpRequest, reference_genome: str
) -> JsonResponse:
    """
    Ajax fetch call to get all transcripts for a given reference genome.
    Returns a json response as this will be requested by the datatable in the front-end

    The content of the json response is a list of transcripts with clinical context
    See function: `_giving_transcript_clinical_context`
    """
    refgenome = ReferenceGenome.objects.filter(name=reference_genome).first()

    latest_select = get_latest_transcript_release("MANE Select", refgenome)
    latest_plus_clinical = get_latest_transcript_release(
        "MANE Plus Clinical", refgenome
    )
    latest_hgmd = get_latest_transcript_release("HGMD", refgenome)

    # lack of latest release version in the backend
    if None in [latest_select, latest_plus_clinical, latest_hgmd]:
        return JsonResponse(
            {
                "data": [
                    {
                        "hgnc_id": None,
                        "transcript": None,
                        "clinical": None,
                        "source": None,
                    }
                ]
            },
            safe=False,
        )

    transcripts = (
        Transcript.objects.order_by("gene_id")
        .filter(reference_genome=refgenome)
        .values("gene_id__hgnc_id", "gene_id", "transcript", "id")
    )

    return JsonResponse(
        {
            "data": _giving_transcript_clinical_context(
                transcripts,
                [latest_hgmd.id, latest_select.id, latest_plus_clinical.id],
            )
        },
        safe=False,
    )


def genetranscriptsview(request: HttpRequest) -> HttpResponse:
    """
    Page where it display gene and their transcripts (clinical and non-clinical)

    NOTE: this page only display the transcript from the latest TranscriptRelease
    as in it will only display the gene and transcripts that are suppose to make it
    into the g2t output file.

    For transcript of different TranscriptRelease, this should be viewed under individual
    gene page which is more detailed
    """
    return render(request, "web/info/genetranscriptsview.html")


@permission_required("staff", raise_exception=False)
def genetranscripts(request: HttpRequest) -> HttpResponse:
    """
    Page where it display gene and their transcripts (clinical and non-clinical)
    This page also contain form to generate g2t file and upload to dnanexus

    NOTE: this page only display the transcript from the latest TranscriptRelease
    as in it will only display the gene and transcripts that are suppose to make it
    into the g2t output file.

    For transcript of different TranscriptRelease, this should be viewed under individual
    gene page which is more detailed
    """

    if request.method == "POST":
        project_id = request.POST.get("project_id").strip()
        dnanexus_token = request.POST.get("dnanexus_token").strip()
        reference_genome = request.POST.get("reference_genome").strip()

        try:
            # login dnanexus
            dx.set_security_context(
                {
                    "auth_token_type": "Bearer",
                    "auth_token": dnanexus_token,
                }
            )

            # check dnanexus login
            dx.api.system_whoami()

            # check dnanexus project id
            dx.DXProject(project_id)

            project_metadata: dict = dx.DXProject(project_id).describe()
            project_name: str = project_metadata.get("name", "")

            if project_name.startswith("001") or project_name.startswith(
                "002"
            ):
                return render(
                    request,
                    "web/info/genetranscripts.html",
                    {
                        "error": "Uploading to 001 or 002 project is not allowed."
                    },
                )

            current_datetime = dt.datetime.today().strftime("%Y%m%d")

            transcripts = ajax_gene_transcripts(
                HttpRequest, reference_genome=reference_genome
            )

            # write result to dnanexus file
            with dx.new_dxfile(
                name=f"{current_datetime}_g2t.tsv",
                project=project_id,
                media_type="text/plain",
            ) as f:
                for row in json.loads(transcripts.content)["data"]:
                    hgnc_id = row["hgnc_id"]
                    transcript = row["transcript"]
                    source = row.get("source")

                    data = "\t".join(
                        [hgnc_id, transcript, "True" if source else "False"]
                    )
                    f.write(f"{data}\n")

            return render(
                request, "web/info/genetranscripts.html", {"success": True}
            )

        except Exception as e:
            return render(
                request, "web/info/genetranscripts.html", {"error": e}
            )

    return render(request, "web/info/genetranscripts.html")


def transcript_source(request: HttpRequest, ts_id: int) -> HttpResponse:
    """
    Page to view transcript source information and its releases

    Args:
        ts_id (int): transcript source id

    Returns:
        HttpResponse to render transcript source page

    """
    tx_source = TranscriptSource.objects.get(id=ts_id)

    tx_releases = (
        TranscriptRelease.objects.filter(source=ts_id)
        .values(
            "id",
            "release",
            "created",
            "reference_genome__name",
        )
        .order_by("-created")
    )

    for release in tx_releases:
        release["files"] = TranscriptReleaseTranscriptFile.objects.filter(
            transcript_release=release["id"]
        ).values("transcript_file__file_type", "transcript_file__file_id")

    return render(
        request,
        "web/info/transcript_source.html",
        {"tx_releases": tx_releases, "tx_source": tx_source},
    )


@permission_required("staff", raise_exception=False)
def seed(request: HttpRequest) -> HttpResponse:
    """
    Handle seed page:
    Currently only handle Test Directory seed

    TODO: Handle other seed (transcript)
    """

    error = None

    if request.method == "POST":
        try:
            # if force update (True), disregard td version and continue seeding Test Directory
            force_update = request.POST.get("force")
            td_version = request.POST.get("version")

            test_directory_data = json.loads(
                request.FILES.get("td_upload").read().decode()
            )

            insert_test_directory_data(
                test_directory_data,
                td_version,
                True if force_update else False,
                request.user,
            )

            error = False
        except Exception as e:
            error = e

    return render(request, "web/info/seed.html", {"error": error})<|MERGE_RESOLUTION|>--- conflicted
+++ resolved
@@ -875,10 +875,7 @@
                         note=History.clinical_indication_panel_activated(
                             cip_id, True
                         ),
-<<<<<<< HEAD
-=======
                         user=request.user,
->>>>>>> b6dea874
                     )
                 elif action == "deactivate":
                     clinical_indication_panel.current = False
@@ -998,10 +995,7 @@
                     note=History.clinical_indication_superpanel_approved(
                         cisp_id
                     ),
-<<<<<<< HEAD
-=======
                     user=request.user,
->>>>>>> b6dea874
                 )
 
             clinical_indication_superpanel.save()
