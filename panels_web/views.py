import collections
import json
import pandas as pd
<<<<<<< HEAD
import io
=======
from io import BytesIO
from panels_backend.management.commands._parse_transcript import (
    check_missing_columns,
)
>>>>>>> d0869594
from itertools import chain
import dxpy as dx
import datetime as dt
from packaging.version import Version
from django.http import HttpRequest, HttpResponse, HttpResponseRedirect
from core.celery import app as celery_app
from celery.result import AsyncResult
import json

from django.shortcuts import render, redirect
from django.contrib import messages
from django.http import JsonResponse
from django.core.files.uploadedfile import TemporaryUploadedFile
from django.db.models import QuerySet, Q, F
from django.db import transaction
from django.contrib.auth.views import LoginView
from django.contrib.auth.decorators import permission_required


from core.settings import HGNC_IDS_TO_OMIT
from .forms import ClinicalIndicationForm, PanelForm, GeneForm
from .utils.utils import WebChildPanel, WebGene, WebGenePanel

from panels_backend.management.commands.history import History
from panels_backend.management.commands.utils import (
    normalize_version,
)
<<<<<<< HEAD
from panels_backend.management.commands.seed import (
    validate_ext_ids,
    validate_release_versions,
=======
from core.settings import HGNC_IDS_TO_OMIT
from panels_backend.management.commands._insert_ci import (
    insert_test_directory_data,
>>>>>>> d0869594
)
from panels_backend.management.commands._parse_transcript import (
    check_missing_columns,
    get_latest_transcript_release,
    check_for_transcript_seeding_version_regression,
    prepare_hgnc_file,
    prepare_mane_file,
    prepare_gff_file,
    prepare_gene2refseq_file,
    prepare_markname_file,
    parse_reference_genome,
    add_gff_release_info_to_db,
    add_transcript_release_info_to_db,
    make_hgnc_gene_sets,
)

from panels_backend.management.commands._insert_ci import insert_test_directory_data

from panels_web.tasks import (
    call_seed_transcripts_function,
    call_update_existing_gene_metadata,
)

from panels_backend.models import (
    ClinicalIndication,
    Panel,
    ClinicalIndicationPanel,
    ClinicalIndicationPanelHistory,
    ClinicalIndicationSuperPanel,
    ClinicalIndicationSuperPanelHistory,
    CiPanelTdRelease,
    CiSuperpanelTdRelease,
    ClinicalIndicationTestMethodHistory,
    PanelGene,
    PanelGeneHistory,
    PanelSuperPanel,
    Gene,
    Confidence,
    ModeOfInheritance,
    ModeOfPathogenicity,
    Penetrance,
    TranscriptReleaseTranscript,
    TestDirectoryRelease,
    SuperPanel,
    TranscriptRelease,
    TranscriptReleaseTranscriptFile,
    TranscriptSource,
    ReferenceGenome,
    Transcript,
    HgncRelease,
)


def index(request: HttpRequest) -> HttpResponse:
    """
    Main page of the web app.
    Displaying:
    - Clinical Indications
    - Panels
    - Clinical Indication-Panel links
    - Test Directory Releases
    - Transcript Sources
    """

    # fetch all clinical indications
    clinical_indications: list[ClinicalIndication] = (
        ClinicalIndication.objects.order_by("r_code").all()
    )

    # fetch all panels
    panels: list[Panel] = Panel.objects.order_by("panel_name").all()

    # normalize panel version
    for panel in panels:
        panel.panel_version = normalize_version(panel.panel_version)
        panel.superpanel = False

    super_panels: list[SuperPanel] = SuperPanel.objects.all()

    # normalize panel version
    for sp in super_panels:
        sp.panel_version = normalize_version(sp.panel_version)
        sp.superpanel = True

    all_panels = list(chain(panels, super_panels))

    # fetch clinical indication-panel links
    clinical_indication_panels = ClinicalIndicationPanel.objects.values(
        "clinical_indication_id",
        "panel_id",
        "current",
        "pending",
        "id",
        panel_name=F("panel_id__panel_name"),
        clinical_indication_name=F("clinical_indication_id__name"),
    )

    clinical_indication_sp = ClinicalIndicationSuperPanel.objects.values(
        "clinical_indication_id",
        "current",
        "pending",
        "id",
        panel_id=F("superpanel_id"),
        panel_name=F("superpanel_id__panel_name"),
        clinical_indication_name=F("clinical_indication_id__name"),
    )

    # get latest test directory release for each ci-panel link
    for row in clinical_indication_sp:
        superpanel_id = row["id"]

        releases = CiSuperpanelTdRelease.objects.filter(
            ci_superpanel_id=superpanel_id
        ).values(
            "td_release_id__release",
        )

        row["td_release"] = (
            max(
                [
                    Version(release["td_release_id__release"])
                    for release in releases
                ]
            )
            if releases
            else None
        )

        row["superpanel"] = True

    for row in clinical_indication_panels:
        id = row["id"]

        releases = CiPanelTdRelease.objects.filter(ci_panel_id=id).values(
            "td_release_id__release",
        )

        row["td_release"] = (
            max(
                [
                    Version(release["td_release_id__release"])
                    for release in releases
                ]
            )
            if releases
            else None
        )

        row["superpanel"] = False

    all_clinical_indication_p_and_sp = list(
        chain(clinical_indication_panels, clinical_indication_sp)
    )

    # fetch Test Directory Releases
    td_releases = TestDirectoryRelease.objects.all()

    transcript_sources = TranscriptRelease.objects.values(
        "id",
        "source__source",
        "source",
        "release",
        "created",
        "reference_genome__name",
    ).order_by("-created")

    for ts in transcript_sources:
        # NOTE: HGMD have 2 files (g2refseq and markname)
        ts["files"] = TranscriptReleaseTranscriptFile.objects.filter(
            transcript_release=ts["id"]
        ).values("transcript_file__file_type", "transcript_file__file_id")

    return render(
        request,
        "web/index.html",
        {
            "cis": clinical_indications,
            "panels": all_panels,
            "cips": all_clinical_indication_p_and_sp,
            "td_releases": td_releases,
            "transcript_sources": transcript_sources,
        },
    )


def login(request: HttpRequest):
    """
    Allows logging in
    """
    return render(request, "accounts/login.html")


def logout(request: HttpRequest):
    """
    Allows logging out
    """
    return render(request, "accounts/logout.html")


def panel(request: HttpRequest, panel_id: int) -> HttpResponse:
    """
    Panel info page when viewing single panel
    Shows everything about a panel: genes, transcripts, clinical indications, clinical indication-panel links etc

    Args:
        panel_id (int): panel id
    """

    if request.method == "GET":
        # fetch panel
        try:
            panel: Panel = Panel.objects.get(id=panel_id)
        except Panel.DoesNotExist:
            return render(
                request,
                "web/info/panel.html",
            )

        panel.panel_version = (
            normalize_version(panel.panel_version)
            if panel.panel_version
            else None
        )

        # fetch ci-panels (related ci)
        ci_panels: QuerySet[
            ClinicalIndicationPanel
        ] = ClinicalIndicationPanel.objects.filter(
            panel_id=panel.id,
        ).values(
            "id",
            "current",
            "pending",
            "clinical_indication_id",
            "clinical_indication_id__name",
            "clinical_indication_id__r_code",
        )

        # fetch genes associated with panel
        panel_genes: QuerySet[dict] = (
            PanelGene.objects.filter(panel_id=panel_id)
            .values(
                "gene_id",
                "gene_id__hgnc_id",
                "gene_id__gene_symbol",
                "active",
            )
            .order_by("gene_id__gene_symbol")
        )

        return render(
            request,
            "web/info/panel.html",
            {
                "panel": panel,
                "ci_panels": ci_panels,
                "panel_genes": panel_genes,
            },
        )

    else:
        # POST method (from review)
        action = request.POST.get("action")
        panel = Panel.objects.get(id=panel_id)

        if action == "approve":
            panel.pending = False
            panel.save()

        elif action == "remove":
            panel.delete()

        return redirect("review")


def superpanel(request: HttpRequest, superpanel_id: int) -> HttpResponse:
    # fetch superpanel
    try:
        superpanel = SuperPanel.objects.get(id=superpanel_id)
    except SuperPanel.DoesNotExist:
        return render(
            request,
            "web/info/superpanel.html",
        )

    superpanel.panel_version = (
        normalize_version(superpanel.panel_version)
        if superpanel.panel_version
        else None
    )

    # fetch ci-panels (related ci)
    ci_panels = ClinicalIndicationSuperPanel.objects.filter(
        superpanel_id=superpanel.id,
    ).values(
        "id",
        "current",
        "pending",
        "clinical_indication_id",
        "clinical_indication_id__name",
    )

    child_panels = PanelSuperPanel.objects.filter(
        superpanel_id=superpanel.id
    ).values(
        "panel_id",
        "panel_id__panel_name",
        "panel_id__panel_version",
        "panel_id__external_id",
    )

    for child in child_panels:
        child["panel_id__panel_version"] = normalize_version(
            child["panel_id__panel_version"]
        )

    return render(
        request,
        "web/info/superpanel.html",
        {
            "superpanel": superpanel,
            "cips": ci_panels,
            "child_panels": child_panels,
        },
    )


def clinical_indication(request: HttpRequest, ci_id: int) -> HttpResponse:
    """
    Clinical indication info page
    Shows everything about a clinical indication: genes, transcripts, panels, clinical indication-panel links etc

    Args:
        ci_id (int): clinical indication id
    """
    if request.method == "GET":
        # fetch ci
        try:
            ci: ClinicalIndication = ClinicalIndication.objects.get(id=ci_id)
        except ClinicalIndication.DoesNotExist:
            return render(request, "web/info/clinical_indication.html")

        # fetch ci-panels
        # might have multiple panels but only one active
        ci_panels: QuerySet[
            ClinicalIndicationPanel
        ] = ClinicalIndicationPanel.objects.filter(
            clinical_indication_id=ci_id,
        ).values(
            "id",
            "current",
            "pending",
            "clinical_indication_id",
            "panel_id",
            "panel_id__panel_name",
        )

        ci_superpanels = ClinicalIndicationSuperPanel.objects.filter(
            clinical_indication_id=ci_id
        ).values(
            "id",
            "current",
            "pending",
            "clinical_indication_id",
            "superpanel_id",
            "superpanel_id__panel_name",
        )

        # fetch ci-test-method history
        test_method_history: QuerySet[ClinicalIndicationTestMethodHistory] = (
            ClinicalIndicationTestMethodHistory.objects.filter(
                clinical_indication_id=ci_id
            ).order_by("-id")
        )

        return render(
            request,
            "web/info/clinical_indication.html",
            {
                "ci": ci,
                "ci_panels": ci_panels,
                "tm_history": test_method_history,
                "ci_superpanels": ci_superpanels,
            },
        )

    else:
        action = request.POST.get("action")
        ci = ClinicalIndication.objects.get(id=ci_id)

        if action == "approve":
            ci.pending = False
            ci.save()

            return redirect("clinical_indication", ci_id=ci_id)
        elif action == "remove":
            test_method = (
                request.POST.get("test_method") == "true"
            )  # check if it is test method change

            if not test_method:  # if not test method change
                ci.delete()  # ci is newly created, so we can delete it

            else:
                with transaction.atomic():
                    # if test method change, we need to revert it back to previous test method
                    indication_history = (
                        ClinicalIndicationTestMethodHistory.objects.filter(
                            clinical_indication_id=ci_id,
                        )
                        .order_by("-id")
                        .first()
                    )

                    # extract test method from "ClinicalIndication metadata test_method changed from Single gene sequencing >=10 amplicons to Small panel"
                    previous_test_method = (
                        indication_history.note.split("to")[0]
                        .split("from")[-1]
                        .strip()
                    )

                    ClinicalIndicationTestMethodHistory.objects.create(
                        clinical_indication_id=ci_id,
                        note=History.clinical_indication_metadata_changed(
                            "test_method",
                            ci.test_method,
                            previous_test_method,
                        ),
                        user=request.user,
                    )

                    ci.pending = False
                    ci.test_method = previous_test_method
                    ci.save()

            return redirect("review")


@permission_required("staff", raise_exception=False)
def add_clinical_indication(request: HttpRequest) -> HttpResponse:
    """
    Add clinical indication page
    """
    if request.method == "GET":
        return render(
            request,
            "web/addition/add_clinical_indication.html",
        )
    else:
        # form submission

        # parse form
        form: ClinicalIndicationForm = ClinicalIndicationForm(request.POST)

        # check if form is valid
        form_valid: bool = form.is_valid()

        r_code: str = request.POST.get("r_code").strip()
        name: str = request.POST.get("name").strip()
        test_method: str = request.POST.get("test_method").strip()
        clinical_indication = None

        if form_valid:
            # if form valid, add ci to db
            clinical_indication, _ = ClinicalIndication.objects.get_or_create(
                r_code=r_code,
                name=name,
                test_method=test_method,
                defaults={"pending": True},
            )

            return redirect(
                "clinical_indication",
                ci_id=clinical_indication.id,
            )

        else:
            # if form invalid, fetch ci from db
            # return to ask user to modify
            try:
                clinical_indication = ClinicalIndication.objects.get(
                    r_code=r_code
                )
            except ClinicalIndication.DoesNotExist:
                pass

            return render(
                request,
                "web/addition/add_clinical_indication.html",
                {
                    "errors": form.errors if not form_valid else None,
                    "ci": clinical_indication,
                },
            )


@permission_required("staff", raise_exception=False)
def add_panel(request: HttpRequest) -> HttpResponse:
    """
    Add panel page
    """
    genes = Gene.objects.all().order_by("hgnc_id")

    if request.method == "GET":
        return render(request, "web/addition/add_panel.html", {"genes": genes})
    else:  # POST
        # form submission
        panel_name: str = request.POST.get("panel_name", "")

        selected_genes = request.POST.getlist("genes")

        form = PanelForm(request.POST)
        # check form valid
        form_valid: bool = form.is_valid()

        if form_valid:
            with transaction.atomic():
                # if valid, create Panel
                panel: Panel = Panel.objects.create(
                    external_id=form.cleaned_data.get("external_id"),
                    panel_name=form.cleaned_data.get("panel_name"),
                    panel_version=form.cleaned_data.get("panel_version"),
                    pending=True,
                    custom=True,
                    panel_source="online",
                )

                conf, _ = Confidence.objects.get_or_create(
                    confidence_level=None
                )
                moi, _ = ModeOfInheritance.objects.get_or_create(
                    mode_of_inheritance=None
                )
                mop, _ = ModeOfPathogenicity.objects.get_or_create(
                    mode_of_pathogenicity=None
                )
                penetrance, _ = Penetrance.objects.get_or_create(
                    penetrance=None
                )

                for gene_id in selected_genes:
                    pg_instance, pg_created = PanelGene.objects.get_or_create(
                        panel_id=panel.id,
                        gene_id=gene_id,
                        active=True,
                        defaults={
                            "confidence_id": conf.id,
                            "moi_id": moi.id,
                            "mop_id": mop.id,
                            "penetrance_id": penetrance.id,
                            "justification": "online",
                        },
                    )

                    if pg_created:
                        PanelGeneHistory.objects.create(
                            panel_gene_id=pg_instance.id,
                            note=History.panel_gene_created(),
                            user=request.user,
                        )

            return redirect("panel", panel_id=panel.id)
        else:
            # if invalid, fetch panel from db
            try:
                panel = Panel.objects.get(panel_name__iexact=panel_name)
            except Panel.DoesNotExist:
                panel = None

        return render(
            request,
            "web/addition/add_panel.html",
            {
                "panel": panel,
                "genes": genes,
                "errors": form.errors if not form_valid else None,
            },
        )


@permission_required("staff", raise_exception=False)
def add_ci_panel(request: HttpRequest) -> HttpResponse:
    """
    Add clinical indication panel page
    """
    if request.method == "GET":
        clinical_indications = ClinicalIndication.objects.all().order_by(
            "r_code"
        )

        panels = (
            Panel.objects.filter(pending=False)
            .all()
            .order_by("external_id", "panel_name")
        )

        for panel in panels:
            panel.panel_version = (
                normalize_version(panel.panel_version)
                if panel.panel_version
                else ""
            )
            panel.external_id = panel.external_id if panel.external_id else ""

        return render(
            request,
            "web/addition/add_ci_panel.html",
            {
                "cis": clinical_indications,
                "panels": panels,
            },
        )

    else:
        panel_id = request.POST.get("panel")
        clinical_indication_id = request.POST.get("clinical_indication")

        with transaction.atomic():
            (
                cip_instance,
                created,
            ) = ClinicalIndicationPanel.objects.get_or_create(
                clinical_indication_id=clinical_indication_id,
                panel_id=panel_id,
                defaults={
                    "current": True,
                    "pending": True,
                },
            )

            # don't require review if cip already exist and pending is False
            cip_instance.pending = (
                False if (not cip_instance.pending and not created) else True
            )
            cip_instance.save()

            ClinicalIndicationPanelHistory.objects.create(
                clinical_indication_panel_id=cip_instance.id,
                note=History.clinical_indication_panel_created(),
                user=request.user,
            )

        return redirect(
            "clinical_indication_panel",
            cip_id=cip_instance.id,
        )


def _get_clinical_indication_panel_history() -> QuerySet:
    """
    Function to fetch clinical indication panel history with limit

    Args:
        limit (int): limit of history to fetch
    """

    return (
        ClinicalIndicationPanelHistory.objects.order_by("-created")
        .all()
        .values(
            "created",
            "note",
            "user",
            "user__username",
            "clinical_indication_panel_id__clinical_indication_id__name",
            "clinical_indication_panel_id__clinical_indication_id__r_code",
            "clinical_indication_panel_id__panel_id__panel_name",
            "clinical_indication_panel_id__panel_id__panel_version",
            "clinical_indication_panel_id__clinical_indication_id",
            "clinical_indication_panel_id__panel_id",
        )
    )


def history(request: HttpRequest) -> HttpResponse:
    """
    History page for clinical indication, panel, clinical indication-panel etc.
    """

    if request.method == "GET":
        cip_histories = _get_clinical_indication_panel_history()

        # normalize panel version
        for cip in cip_histories:
            cip["clinical_indication_panel_id__panel_id__panel_version"] = (
                normalize_version(
                    cip["clinical_indication_panel_id__panel_id__panel_version"]
                )
            )

        return render(
            request,
            "web/history.html",
            {
                "data": cip_histories,
                "showing": "Clinical Indication Panel",
                "selected": "clinical indication-panel",
            },
        )
    else:
        # POST method
        history_selection = request.POST.get("history selection")

        if history_selection == "panels":
            panels = Panel.objects.all()

            for panel in panels:
                panel.panel_version = normalize_version(panel.panel_version)

            return render(
                request,
                "web/history.html",
                {
                    "data": panels,
                    "showing": "Panels",
                    "selected": "panels",
                },
            )
        elif history_selection == "clinical indications":
            clinical_indications = ClinicalIndication.objects.all()

            return render(
                request,
                "web/history.html",
                {
                    "data": clinical_indications,
                    "showing": "Clinical Indications",
                    "selected": "clinical indications",
                },
            )
        elif history_selection == "clinical indication-panel":
            actions = request.POST.getlist("checkbox selections")

            # if no checkbox ticked, fetch default history limit 50
            if not actions:
                cip_histories = _get_clinical_indication_panel_history()
            else:
                # else do cip-history filter with specific query filter
                query_filters = Q()

                for note_prefix in actions:
                    query_filters |= Q(note__icontains=note_prefix)

                cip_histories: QuerySet[ClinicalIndicationPanelHistory] = (
                    ClinicalIndicationPanelHistory.objects.filter(
                        query_filters
                    )
                    .order_by("-created")
                    .values(
                        "created",
                        "note",
                        "user",
                        "user__username",
                        "clinical_indication_panel_id__clinical_indication_id__name",
                        "clinical_indication_panel_id__clinical_indication_id__r_code",
                        "clinical_indication_panel_id__panel_id__panel_name",
                        "clinical_indication_panel_id__panel_id__panel_version",
                        "clinical_indication_panel_id__clinical_indication_id",
                        "clinical_indication_panel_id__panel_id",
                    )
                )

            # normalize panel version
            for history in cip_histories:
<<<<<<< HEAD
                history["clinical_indication_panel_id__panel_id__panel_version"] = (
                    normalize_version(
                        history["clinical_indication_panel_id__panel_id__panel_version"]
                    )
=======
                history[
                    "clinical_indication_panel_id__panel_id__panel_version"
                ] = normalize_version(
                    history[
                        "clinical_indication_panel_id__panel_id__panel_version"
                    ]
>>>>>>> d0869594
                )

            return render(
                request,
                "web/history.html",
                {
                    "data": cip_histories,
                    "showing": (
                        f"Clinical Indication Panel & {' + '.join([action.title() for action in actions])}"
                        if actions
                        else "Clinical Indication Panel"
                    ),
                    "selected": "clinical indication-panel",
                },
            )
        elif history_selection == "panel-gene":
            panel_genes = PanelGeneHistory.objects.values(
                "created",
                "note",
                "user",
                "user__username",
                "panel_gene_id__panel_id__panel_name",
                "panel_gene_id__panel_id",
                "panel_gene_id__gene_id",
                "panel_gene_id__gene_id__hgnc_id",
            )

            return render(
                request,
                "web/history.html",
                {
                    "data": panel_genes,
                    "showing": "Panel Genes",
                    "selected": "panel-gene",
                },
            )


def clinical_indication_panel(
    request: HttpRequest, cip_id: str
) -> HttpResponse:
    """
    Clinical indication panel page

    Shows all clinical indication panel links
    """

    if request.method == "GET":
        clinical_indication_panel = (
            ClinicalIndicationPanel.objects.filter(id=cip_id)
            .values(
                "clinical_indication_id__r_code",
                "clinical_indication_id__name",
                "panel_id__panel_name",
                "panel_id__panel_version",
                "panel_id",
                "clinical_indication_id",
                "current",
                "pending",
                "id",
            )
            .first()
        )

        releases = CiPanelTdRelease.objects.filter(
            ci_panel_id=clinical_indication_panel["id"]
        ).values(
            "td_release_id__release",
            "td_release_id__td_source",
            "td_release_id__config_source",
            "td_release_id__td_date",
            "id",
        )

        return render(
            request,
            "web/info/clinical_indication_panel.html",
            {"cip": clinical_indication_panel, "releases": releases},
        )
    elif request.method == "POST":
        action = request.POST.get("action")
        clinical_indication_panel = ClinicalIndicationPanel.objects.get(
            id=cip_id
        )

        with transaction.atomic():
            if action in ["activate", "deactivate"]:
                if action == "activate":
                    clinical_indication_panel.current = True
                    ClinicalIndicationPanelHistory.objects.create(
                        clinical_indication_panel_id=cip_id,
                        note=History.clinical_indication_panel_activated(
                            cip_id, True
                        ),
                        user=request.user,
                    )
                elif action == "deactivate":
                    clinical_indication_panel.current = False
                    ClinicalIndicationPanelHistory.objects.create(
                        clinical_indication_panel_id=cip_id,
                        note=History.clinical_indication_panel_deactivated(
                            cip_id, True
                        ),
                        user=request.user,
                    )
                clinical_indication_panel.pending = (
                    True  # require manual review
                )
            elif action == "revert":
                # action is "revert" from Review page
                clinical_indication_panel.current = (
                    not clinical_indication_panel.current
                )
                clinical_indication_panel.pending = False

                ClinicalIndicationPanelHistory.objects.create(
                    clinical_indication_panel_id=cip_id,
                    note=History.clinical_indication_panel_reverted(
                        id=cip_id,
                        old_value=clinical_indication_panel.current,
                        new_value=not clinical_indication_panel.current,
                        review=True,
                    ),
                    user=request.user,
                )
            else:
                # action is "approve" from Review page
                clinical_indication_panel.pending = False
                ClinicalIndicationPanelHistory.objects.create(
                    clinical_indication_panel_id=cip_id,
                    note=History.clinical_indication_panel_approved(cip_id),
                    user=request.user,
                )

            clinical_indication_panel.save()

        return redirect("review")


def clinical_indication_superpanel(
    request: HttpRequest, cisp_id: str
) -> HttpResponse:
    """
    Clinical indication panel page

    Shows all clinical indication panel links
    """

    if request.method == "GET":
        clinical_indication_superpanel = (
            ClinicalIndicationSuperPanel.objects.filter(id=cisp_id)
            .values(
                "clinical_indication_id__r_code",
                "clinical_indication_id__name",
                "superpanel_id__panel_name",
                "superpanel_id__panel_version",
                "superpanel_id",
                "clinical_indication_id",
                "current",
                "pending",
                "id",
            )
            .first()
        )

        releases = CiSuperpanelTdRelease.objects.filter(
            ci_superpanel=clinical_indication_superpanel["id"]
        ).values(
            "td_release_id__release",
            "td_release_id__td_source",
            "td_release_id__config_source",
            "td_release_id__td_date",
            "id",
        )

        return render(
            request,
            "web/info/clinical_indication_superpanel.html",
            {"cisp": clinical_indication_superpanel, "releases": releases},
        )

    elif request.method == "POST":
        action = request.POST.get("action")
        clinical_indication_superpanel = (
            ClinicalIndicationSuperPanel.objects.get(id=cisp_id)
        )

        with transaction.atomic():
            if action == "revert":
                # action is "revert" from Review page
                ClinicalIndicationSuperPanelHistory.objects.create(
                    clinical_indication_superpanel_id=cisp_id,
                    note=History.clinical_indication_superpanel_reverted(
                        id=cisp_id,
                        metadata="current",
                        old_value=clinical_indication_superpanel.current,
                        new_value=not clinical_indication_superpanel.current,
                        review=True,
                    ),
                    user=request.user,
                )

                clinical_indication_superpanel.current = (
                    not clinical_indication_superpanel.current
                )
                clinical_indication_superpanel.pending = False
            if action == "approve":
                # action is "approve" from Review page
                clinical_indication_superpanel.pending = False
                ClinicalIndicationSuperPanelHistory.objects.create(
                    clinical_indication_superpanel_id=cisp_id,
                    note=History.clinical_indication_superpanel_approved(
                        cisp_id
                    ),
                    user=request.user,
                )

            clinical_indication_superpanel.save()

        return redirect("review")


@permission_required("staff", raise_exception=False)
def review(request: HttpRequest) -> HttpResponse:
    """
    Review / Pending page where user can view those links that are
    awaiting approval

    Shows the following pending links:
    - Panel
    - Clinical Indication
    - Clinical Indication Panel
    - PanelGene
    - PanelRegion (TODO)
    - PanelTestMethod (TODO)
    """
    action_pg = None

    approve_bool = None

    if request.method == "POST":
        action = request.POST.get("action")
        if action == "approve_pg":
            # this is called when approving new panel gene link, either for activation or de-activation
            # depends on what's shown in the front-end

            # we then record the action in history table
            # 1. panel gene approved through manual review
            # 2. panel gene metadata changed (active)
            panel_gene_id = request.POST.get("pg_id")

            with transaction.atomic():
                panel_gene = PanelGene.objects.get(id=panel_gene_id)
                panel_gene.pending = False
                panel_gene.save()

                PanelGeneHistory.objects.create(
                    panel_gene_id=panel_gene_id,
                    note=History.panel_gene_approved("manual review"),
                    user=request.user,
                )

                PanelGeneHistory.objects.create(
                    panel_gene_id=panel_gene_id,
                    note=History.panel_gene_metadata_changed(
                        "active",
                        not panel_gene.active,
                        panel_gene.active,
                    ),
                    user=request.user,
                )

        elif action == "revert_pg":
            # this is called when reverting a change to existing panel gene link
            # this can be viewed as the opposite of above statement but the logic is the same in terms of making the panel-gene `pending` False
            # both actions "approve_pg" and "revert_pg" makes the panel-gene link `pending` False
            # however, `revert_pg` reverse the `active` field of a panel-gene link
            # so if the front-end shows "pending deactivation", this function will instead
            # "revert" - making the panel-gene active `True` again
            panel_gene_id = request.POST.get("pg_id")

            with transaction.atomic():
                panel_gene: PanelGene = PanelGene.objects.get(id=panel_gene_id)

                PanelGeneHistory.objects.create(
                    panel_gene_id=panel_gene_id,
                    note=History.panel_gene_reverted("manual review"),
                    user=request.user,
                )

                PanelGeneHistory.objects.create(
                    panel_gene_id=panel_gene_id,
                    note=History.panel_gene_metadata_changed(
                        "active",
                        panel_gene.active,
                        not panel_gene.active,
                    ),
                    user=request.user,
                )

                panel_gene.active = not panel_gene.active
                panel_gene.pending = False
                panel_gene.save()

        return redirect("panel", panel_id=panel_gene.panel_id)

    panels: QuerySet[Panel] = Panel.objects.filter(pending=True).all()

    # normalize panel version
    for panel in panels:
        if panel.panel_version:
            panel.panel_version = normalize_version(panel.panel_version)

    clinical_indications: QuerySet[ClinicalIndication] = (
        ClinicalIndication.objects.filter(pending=True).all()
    )

    # clinical indication test method history
    if clinical_indications:
        for indication in clinical_indications:
            indication_history = (
                ClinicalIndicationTestMethodHistory.objects.filter(
                    clinical_indication_id=indication.id
                )
                .order_by("-id")
                .first()
            )

            # determine if test method is changed
            # or it's a new clinical indication creation
            indication.reason = (
                indication_history.note if indication_history else "NEW"
            )

    clinical_indication_panels: QuerySet[ClinicalIndicationPanel] = (
        ClinicalIndicationPanel.objects.filter(pending=True)
        .values(
            "clinical_indication_id",
            "clinical_indication_id__name",
            "clinical_indication_id__r_code",
            "panel_id",
            "panel_id__panel_name",
            "panel_id__panel_version",
            "current",
            "id",
        )
        .order_by("clinical_indication_id__r_code")
    )

    # normalize panel version
    for cip in clinical_indication_panels:
        if cip["panel_id__panel_version"]:
            cip["panel_id__panel_version"] = normalize_version(
                cip["panel_id__panel_version"]
            )
        else:
            cip["panel_id__panel_version"] = "None"

    # clinical indication - superpanel
    clinical_indication_superpanels: QuerySet[ClinicalIndicationPanel] = (
        ClinicalIndicationSuperPanel.objects.filter(pending=True)
        .values(
            "clinical_indication_id",
            "clinical_indication_id__name",
            "clinical_indication_id__r_code",
            "superpanel_id",
            "superpanel_id__panel_name",
            "superpanel_id__panel_version",
            "current",
            "id",
        )
        .order_by("clinical_indication_id__r_code")
    )

    # normalize panel version
    for cisp in clinical_indication_superpanels:
        if cisp["superpanel_id__panel_version"]:
            cisp["superpanel_id__panel_version"] = normalize_version(
                cisp["superpanel_id__panel_version"]
            )
        else:
            cisp["superpanel_id__panel_version"] = "None"

    panel_gene = PanelGene.objects.filter(pending=True).values(
        "id",
        "panel_id__panel_name",
        "panel_id",
        "gene_id__hgnc_id",
        "gene_id",
        "active",
    )

    for pg in panel_gene:
        pg_history = (
            PanelGeneHistory.objects.filter(panel_gene_id=pg["id"])
            .order_by("-id")
            .first()
        )

        pg["reason"] = pg_history.note if pg_history else "Reason not found"

    return render(
        request,
        "web/review/pending.html",
        {
            "panels": panels,
            "cis": clinical_indications,
            "cips": clinical_indication_panels,
            "cisps": clinical_indication_superpanels,
            "panel_gene": panel_gene,
            "action_pg": action_pg,
            "approve_bool": approve_bool,
        },
    )


def gene(request: HttpRequest, gene_id: int) -> HttpResponse:
    """
    Page to view individual gene information
    - shows all the Panel associated with the gene


    Args:
        gene_id (int): gene id
    """
    try:
        gene = Gene.objects.get(id=gene_id)
    except Gene.DoesNotExist:
        return render(request, "web/info/gene.html")

    associated_panels = PanelGene.objects.filter(gene_id=gene_id).values(
        "panel_id__panel_name",
        "panel_id",
        "active",
    )

    transcripts = TranscriptReleaseTranscript.objects.filter(
        transcript_id__gene_id=gene_id
    ).values(
        "transcript_id__transcript",
        "release_id__source_id__source",
        "release_id__reference_genome_id__name",
        "default_clinical",
        "release_id__release",
    )

    return render(
        request,
        "web/info/gene.html",
        {
            "gene": gene,
            "panels": associated_panels,
            "transcripts": transcripts,
        },
    )


def _parse_excluded_hgncs_from_bytes(file: TemporaryUploadedFile) -> set[str]:
    """
    Function to parse a file containing hgnc ids that are excluded from the genepanel creation
    This function is similar to "parse_excluded_hgncs_from_file" from
    panels_backend/management/commands/utils.py but takes different type of input

    :param: file: TemporaryUploadedFile - this is an uploaded file from the front-end in bytes

    :return: set[str] - a set of hgnc ids that are excluded
    """
    try:
        df = pd.read_csv(io.BytesIO(file.read()), delimiter="\t", dtype=str)

        df = df[
            df["Locus type"].str.contains("rna", case=False)
            | df["Approved name"].str.contains(
                "mitochondrially encoded", case=False
            )
        ]
    except Exception as e:
        print("Error parsing file: ", e)
        return set()

    return set(df["HGNC ID"].tolist())


@permission_required("staff", raise_exception=False)
def _add_panel_genes_to_genepanel(
    panel_id: str,
    panel_id_to_genes: dict[str, list[WebGene]],
    genepanel: WebGenePanel,
) -> None:
    """
    Small helper function to add panel genes to genepanel object
    used in genepanel function

    :param: panel_id: str - panel id
    :param: panel_id_to_genes: dict[str, list[WebGene]] - dict of panel id to list of WebGene
    :param: genepanel: GenePanel - genepanel object

    :return: None
    """
    for gene in PanelGene.objects.filter(panel_id=panel_id).values(
        "gene_id__hgnc_id", "gene_id", "panel_id"
    ):
        gene_id = gene["gene_id"]
        hgnc_id = gene["gene_id__hgnc_id"]

        panel_id_to_genes[panel_id].append(WebGene(gene_id, hgnc_id))

        genepanel.hgncs.append(WebGene(gene_id, hgnc_id))


@permission_required("staff", raise_exception=False)
def genepanel(
    request: HttpRequest,
) -> HttpResponse:
    """
    Genepanel page where user view R code, clinical indication name
    its associated panels and genes.
    """

    success = None
    warnings = []

    pending_clinical_indication_panels = (
        ClinicalIndicationPanel.objects.filter(pending=True).exists()
    )
    pending_clinical_indication_superpanels = (
        ClinicalIndicationSuperPanel.objects.filter(pending=True).exists()
    )
    pending_panel_genes = PanelGene.objects.filter(pending=True).exists()
    from django.db.models import Count, Q

    # check if there're clinical indication with more than one active links
    clinical_indication_with_more_than_one_active_links = (
        ClinicalIndicationPanel.objects.values("clinical_indication_id")
        .annotate(panel_count=Count("panel_id"))
        .filter(panel_count__gt=1)
        .annotate(true_current_count=Count("id", filter=Q(current=True)))
        .filter(true_current_count__gt=1)
    )

    # if there's no CiPanelAssociation date column, return empty list
    if not ClinicalIndicationPanel.objects.filter(
        current=True, pending=False
    ).exists():
        return render(request, "web/info/genepanel.html")

    # if there're pending CiPanel / CiSuperPanel / PanelGene
    # display notice in front end
    if pending_clinical_indication_panels:
        warnings.append("Pending Clinical Indication Panel(s) found.")
    if pending_clinical_indication_superpanels:
        warnings.append("Pending Clinical Indication Super Panel(s) found.")
    if pending_panel_genes:
        warnings.append("Pending Panel Gene(s) found.")
    if clinical_indication_with_more_than_one_active_links:
        warnings.append(
            "Clinical Indication(s) with more than one active links found."
        )

    genepanels: list[WebGenePanel] = []
    panel_id_to_genes: dict[str, list[WebGene]] = collections.defaultdict(list)

    for row in ClinicalIndicationPanel.objects.filter(
        current=True, pending=False
    ).values(
        "clinical_indication_id__r_code",
        "clinical_indication_id__name",
        "panel_id",
        "clinical_indication_id",
        "panel_id__panel_name",
        "panel_id__panel_version",
    ):
        panel_id = row["panel_id"]

        genepanel = WebGenePanel(
            row["clinical_indication_id__r_code"],
            row["clinical_indication_id__name"],
            row["clinical_indication_id"],
            row["panel_id"],
            row["panel_id__panel_name"],
            (
                normalize_version(row["panel_id__panel_version"])
                if row["panel_id__panel_version"]
                else None
            ),
            [],
        )
        _add_panel_genes_to_genepanel(panel_id, panel_id_to_genes, genepanel)

        genepanels.append(genepanel)

    # deal with CiSuperPanel
    for row in ClinicalIndicationSuperPanel.objects.filter(
        current=True, pending=False
    ).values(
        "clinical_indication_id__r_code",
        "clinical_indication_id__name",
        "clinical_indication_id",
        "superpanel_id",
        "superpanel_id__panel_name",
        "superpanel_id__panel_version",
    ):
        superpanel_id = row["superpanel_id"]

        genepanel = WebGenePanel(
            row["clinical_indication_id__r_code"],
            row["clinical_indication_id__name"],
            row["clinical_indication_id"],
            row["superpanel_id"],
            row["superpanel_id__panel_name"],
            (
                normalize_version(row["superpanel_id__panel_version"])
                if row["superpanel_id__panel_version"]
                else None
            ),
            [],
            True,
            [],  # child panels
        )

        for child_panel in PanelSuperPanel.objects.filter(
            superpanel_id=superpanel_id
        ).values(
            "panel_id__panel_name",
            "panel_id",
            "panel_id__panel_version",
        ):
            child_panel_id = child_panel["panel_id"]

            genepanel.child_panels.append(
                WebChildPanel(
                    child_panel["panel_id"],
                    child_panel["panel_id__panel_name"],
                    (
                        normalize_version(child_panel["panel_id__panel_version"])
                        if child_panel["panel_id__panel_version"]
                        else None
                    ),
                )
            )

            if child_panel_id in panel_id_to_genes:
                genepanel.hgncs.extend(panel_id_to_genes[child_panel_id])
                continue

            _add_panel_genes_to_genepanel(
                child_panel_id, panel_id_to_genes, genepanel
            )

        genepanels.append(genepanel)

    if request.method == "POST":
        # return errors if there're pending links in Manual Review
        if (
            pending_clinical_indication_panels
            or pending_clinical_indication_panels
            or pending_clinical_indication_panels
        ):
            return render(
                request,
                "web/info/genepanel.html",
                {
                    "genepanels": genepanels,
                    "warnings": warnings,
                    "error": "Please resolve all pending links before uploading to DNAnexus.",
                },
            )

        project_id = request.POST.get("project_id").strip()
        dnanexus_token = request.POST.get("dnanexus_token").strip()
        hgnc = request.FILES.get("hgnc_upload")

        # validate hgnc columns
        if missing_columns := check_missing_columns(
            pd.read_csv(io.BytesIO(hgnc.read()), delimiter="\t"),
            ["HGNC ID", "Locus type", "Approved name"],
        ):
            return render(
                request,
                "web/info/genepanel.html",
                {
                    "genepanels": genepanels,
                    "error": "Missing columns: "
                    + ", ".join(missing_columns)
                    + " in HGNC file.",
                },
            )

        rnas = _parse_excluded_hgncs_from_bytes(hgnc)

        try:
            # login dnanexus
            dx.set_security_context(
                {
                    "auth_token_type": "Bearer",
                    "auth_token": dnanexus_token,
                }
            )

            # check dnanexus login
            dx.api.system_whoami()

            # check dnanexus project id
            dx.DXProject(project_id)

            project_metadata: dict = dx.DXProject(project_id).describe()
            project_name: str = project_metadata.get("name", "")

            if project_name.startswith("001") or project_name.startswith(
                "002"
            ):
                return render(
                    request,
                    "web/info/genepanel.html",
                    {
                        "genepanels": genepanels,
                        "error": "Uploading to 001 or 002 project is not allowed.",
                    },
                )

            # generate result and sort
            file_result = []
            for gp in genepanels:
                if gp.superpanel:
                    for child_panel in gp.child_panels:
                        for gene in panel_id_to_genes[child_panel.id]:
                            if (
                                gene.hgnc in HGNC_IDS_TO_OMIT
                                or gene.hgnc in rnas
                            ):
                                continue

                            file_result.append(
                                [
                                    f"{gp.r_code}_{gp.ci_name}",
                                    f"{gp.panel_name}_{gp.panel_version}",
                                    gene.hgnc,
                                ]
                            )
                else:
                    for gene in gp.hgncs:
                        if gene.hgnc in HGNC_IDS_TO_OMIT or gene.hgnc in rnas:
                            continue

                        file_result.append(
                            [
                                f"{gp.r_code}_{gp.ci_name}",
                                f"{gp.panel_name}_{gp.panel_version}",
                                gene.hgnc,
                            ]
                        )

            file_result = sorted(file_result, key=lambda x: [x[0], x[1], x[2]])

            current_datetime = dt.datetime.today().strftime("%Y%m%d")

            # write result to dnanexus file
            with dx.new_dxfile(
                name=f"{current_datetime}_genepanel.tsv",
                project=project_id,
                media_type="text/plain",
            ) as f:
                for row in file_result:
                    data = "\t".join(row)
                    f.write(f"{data}\n")

        except Exception as e:
            return render(
                request,
                "web/info/genepanel.html",
                {"genepanels": genepanels, "error": e},
            )

        success = True

    return render(
        request,
        "web/info/genepanel.html",
        {"genepanels": genepanels, "warnings": warnings, "success": success},
    )


@permission_required("staff", raise_exception=False)
def add_gene(request: HttpRequest) -> HttpResponse:
    """
    url name "gene_add"

    Handle gene addition page (GET) and form submission (POST)
    """

    if request.method == "GET":
        return render(request, "web/addition/add_gene.html")
    else:
        # parse submitted form
        form = GeneForm(request.POST)

        if form.is_valid():
            hgnc_id: str = request.POST.get("hgnc_id").strip()
            gene_symbol: str = request.POST.get("gene_symbol").strip()

            # if form valid, create gene
            gene = Gene.objects.create(
                hgnc_id=hgnc_id.upper(),
                gene_symbol=gene_symbol.upper(),
            )

            return redirect("gene", gene_id=gene.id)

        else:
            return render(
                request,
                "web/addition/add_gene.html",
                {
                    "errors": form.errors if not form.is_valid() else None,
                },
            )


def ajax_genes(request: HttpRequest) -> JsonResponse:
    """
    Ajax fetch call to get all genes
    """
    if request.method == "GET":
        genes = list(Gene.objects.all().order_by("hgnc_id").values())

        return JsonResponse({"data": genes}, safe=False)


def _giving_transcript_clinical_context(
    transcripts: list[dict[str, str]], release_ids: list[str]
) -> list[dict[str, str | bool | None]]:
    """
    Function to give transcripts clinical context by querying TranscriptReleaseTranscript

    Args:
        transcripts: list of transcripts in dict form
        release_ids: list of release ids

    Returns:
        list of transcripts with clinical context in the form of
        dict with keys:
            - hgnc_id
            - gene_id
            - transcript
            - clinical
            - source
            - source_id

    """

    relevant_transcripts = TranscriptReleaseTranscript.objects.filter(
        transcript_id__in=set([tx["id"] for tx in transcripts]),
        release_id__in=release_ids,
        default_clinical=True,
    ).values(
        "transcript__transcript",
        "transcript_id",
        "release_id__release",
        "release_id__source_id__source",
        "release_id__source_id",
    )

    clinical_transcripts_to_source: dict[str, str] = {
        str(c["transcript_id"])
        + c["transcript__transcript"]: c["release_id__source_id__source"]
        for c in relevant_transcripts
    }

    source_to_source_id = {
        c["release_id__source_id__source"]: c["release_id__source_id"]
        for c in relevant_transcripts
    }

    return [
        {
            "hgnc_id": tx["gene_id__hgnc_id"],
            "gene_id": tx["gene_id"],
            "transcript": tx["transcript"],
            "clinical": (str(tx["id"]) + tx["transcript"])
            in clinical_transcripts_to_source,
            "source": clinical_transcripts_to_source.get(
                (str(tx["id"]) + tx["transcript"]), None
            ),
            "source_id": source_to_source_id.get(
                clinical_transcripts_to_source.get(
                    (str(tx["id"]) + tx["transcript"]), None
                ),
                None,
            ),
        }
        for tx in transcripts
    ]


def ajax_gene_transcripts(
    request: HttpRequest, reference_genome: str
) -> JsonResponse:
    """
    Ajax fetch call to get all transcripts for a given reference genome.
    Returns a json response as this will be requested by the datatable in the front-end

    The content of the json response is a list of transcripts with clinical context
    See function: `_giving_transcript_clinical_context`
    """
    refgenome = ReferenceGenome.objects.filter(name=reference_genome).first()

    latest_select = get_latest_transcript_release("MANE Select", refgenome)
    latest_plus_clinical = get_latest_transcript_release(
        "MANE Plus Clinical", refgenome
    )
    latest_hgmd = get_latest_transcript_release("HGMD", refgenome)

    # lack of latest release version in the backend
    if None in [latest_select, latest_plus_clinical, latest_hgmd]:
        return JsonResponse(
            {
                "data": [
                    {
                        "hgnc_id": None,
                        "transcript": None,
                        "clinical": None,
                        "source": None,
                    }
                ]
            },
            safe=False,
        )

    transcripts = (
        Transcript.objects.order_by("gene_id")
        .filter(reference_genome=refgenome)
        .values("gene_id__hgnc_id", "gene_id", "transcript", "id")
    )

    return JsonResponse(
        {
            "data": _giving_transcript_clinical_context(
                transcripts,
                [latest_hgmd.id, latest_select.id, latest_plus_clinical.id],
            )
        },
        safe=False,
    )


def genetranscriptsview(request: HttpRequest) -> HttpResponse:
    """
    Page where it display gene and their transcripts (clinical and non-clinical)

    NOTE: this page only display the transcript from the latest TranscriptRelease
    as in it will only display the gene and transcripts that are suppose to make it
    into the g2t output file.

    For transcript of different TranscriptRelease, this should be viewed under individual
    gene page which is more detailed
    """
    return render(request, "web/info/genetranscriptsview.html")


@permission_required("staff", raise_exception=False)
def genetranscripts(request: HttpRequest) -> HttpResponse:
    """
    Page where it display gene and their transcripts (clinical and non-clinical)
    This page also contain form to generate g2t file and upload to dnanexus

    NOTE: this page only display the transcript from the latest TranscriptRelease
    as in it will only display the gene and transcripts that are suppose to make it
    into the g2t output file.

    For transcript of different TranscriptRelease, this should be viewed under individual
    gene page which is more detailed
    """

    if request.method == "POST":
        project_id = request.POST.get("project_id").strip()
        dnanexus_token = request.POST.get("dnanexus_token").strip()
        reference_genome = request.POST.get("reference_genome").strip()

        try:
            # login dnanexus
            dx.set_security_context(
                {
                    "auth_token_type": "Bearer",
                    "auth_token": dnanexus_token,
                }
            )

            # check dnanexus login
            dx.api.system_whoami()

            # check dnanexus project id
            dx.DXProject(project_id)

            project_metadata: dict = dx.DXProject(project_id).describe()
            project_name: str = project_metadata.get("name", "")

            if project_name.startswith("001") or project_name.startswith(
                "002"
            ):
                return render(
                    request,
                    "web/info/genetranscripts.html",
                    {
                        "error": "Uploading to 001 or 002 project is not allowed."
                    },
                )

            current_datetime = dt.datetime.today().strftime("%Y%m%d")

            transcripts = ajax_gene_transcripts(
                HttpRequest, reference_genome=reference_genome
            )

            # write result to dnanexus file
            with dx.new_dxfile(
                name=f"{current_datetime}_g2t.tsv",
                project=project_id,
                media_type="text/plain",
            ) as f:
                for row in json.loads(transcripts.content)["data"]:
                    hgnc_id = row["hgnc_id"]
                    transcript = row["transcript"]
                    source = row.get("source")

                    data = "\t".join(
                        [hgnc_id, transcript, "True" if source else "False"]
                    )
                    f.write(f"{data}\n")

            return render(
                request, "web/info/genetranscripts.html", {"success": True}
            )

        except Exception as e:
            return render(
                request, "web/info/genetranscripts.html", {"error": e}
            )

    return render(request, "web/info/genetranscripts.html")


def transcript_source(request: HttpRequest, ts_id: int) -> HttpResponse:
    """
    Page to view transcript source information and its releases

    Args:
        ts_id (int): transcript source id

    Returns:
        HttpResponse to render transcript source page

    """
    tx_source = TranscriptSource.objects.get(id=ts_id)

    tx_releases = (
        TranscriptRelease.objects.filter(source=ts_id)
        .values(
            "id",
            "release",
            "created",
            "reference_genome__name",
        )
        .order_by("-created")
    )

    for release in tx_releases:
        release["files"] = TranscriptReleaseTranscriptFile.objects.filter(
            transcript_release=release["id"]
        ).values("transcript_file__file_type", "transcript_file__file_id")

    return render(
        request,
        "web/info/transcript_source.html",
        {"tx_releases": tx_releases, "tx_source": tx_source},
    )


<<<<<<< HEAD
def _seed_test_directory(
    request: HttpRequest,
    force_update: bool,
    td_version: str,
    test_directory_data: dict[str, str],
) -> HttpResponseRedirect:
=======
@permission_required("staff", raise_exception=False)
def seed(request: HttpRequest) -> HttpResponse:
>>>>>>> d0869594
    """
    Sub-function to call insert_test_directory_data (panels_backend/management/commands/_insert_ci.py)

    Args:
        request: HttpRequest
        force_update - whether to force update
        td_version - test directory version (input from front-end)
        test_directory_data - test directory data (parsed json dict)
    """
    try:
        insert_test_directory_data(
            test_directory_data,
            td_version,
            True if force_update else False,
        )

        messages.add_message(
            request, messages.SUCCESS, "Test Directory seeded successfully!"
        )

    except Exception as e:
        messages.add_message(request, messages.ERROR, e)

    return redirect("seed")


def get_task_status(request: HttpRequest, task_id: str) -> HttpResponse:
    async_task = AsyncResult(task_id, app=celery_app)

    return HttpResponse(
        json.dumps(
            {
                "task return": async_task.get(),
                "status": async_task.status,
            }
        ),
        content_type="application/json",
    )


def _check_task_running(task_name: str) -> bool:
    """
    Function to check if a Celery task is running in the background

    Args:
        task_name: str - name of the task

    Returns:
        bool - True if task is running, False otherwise
    """
    active_tasks = celery_app.control.inspect().active()

    if not active_tasks:
        return False

    for _, tasks in active_tasks.items():
        for task in tasks:
            if task["name"] == task_name:
                return True

    return False


def seed(request: HttpRequest) -> HttpResponse:
    """
    Handle seed page:
    Currently handle:
    - Test Directory
    - Transcript (TODO: known issue of long seeding time which cause 502 Bad Gateway error)
    """
    if request.method == "POST":
        action = request.POST.get("action")

        if action == "td":
            force_update = request.POST.get("force")
            td_version = request.POST.get("version")

            test_directory_data = json.loads(
                request.FILES.get("td_upload").read().decode()
            )

<<<<<<< HEAD
            _seed_test_directory(request, force_update, td_version, test_directory_data)

            return render(
                request,
                "web/info/seed.html",
                {"success": "Test Directory seeded successfully!"},
=======
            insert_test_directory_data(
                test_directory_data,
                td_version,
                True if force_update else False,
                request.user,
>>>>>>> d0869594
            )

        elif action == "transcripts":
            # collect all files
            reference_genome = request.POST.get("reference_genome")

            mane_file_id, g2refseq_file_id, markname_file_id = (
                request.POST.get("mane_file_id"),
                request.POST.get("g2refseq_file_id"),
                request.POST.get("markname_file_id"),
            )

            hgnc_version, mane_version, gff_version, hgmd_version = (
                request.POST.get("hgnc_version"),
                request.POST.get("mane_version"),
                request.POST.get("gff_version"),
                request.POST.get("hgmd_version"),
            )

            hgnc_file, mane_file, gff_file, g2refseq_file, markname_file = (
                request.FILES.get("hgnc_upload").read(),
                request.FILES.get("mane_upload").read(),
                request.FILES.get("gff_upload").read(),
                request.FILES.get("g2refseq_upload").read(),
                request.FILES.get("markname_upload").read(),
            )
            # NOTE: uploaded files can't be None because form file inputs are required
            if _check_task_running(
                "seed_transcripts"
            ):  # check if another seeding instance is running
                return render(
                    request,
                    "web/info/seed.html",
                    {"error": "Another seeding is already running."},
                )

            # validation stage should all be here before seeding
            validate_ext_ids([mane_file_id, g2refseq_file_id, markname_file_id])

            validate_release_versions(
                [hgnc_version, mane_version, gff_version, hgmd_version]
            )

            reference_genome_model, _ = ReferenceGenome.objects.get_or_create(
                name=parse_reference_genome(reference_genome)
            )

            check_for_transcript_seeding_version_regression(
                hgnc_version,
                gff_version,
                mane_version,
                hgmd_version,
                reference_genome_model,
            )
            try:
                (
                    hgnc_approved_symbol_to_hgnc_id,
                    hgnc_id_to_approved_symbol,
                    hgnc_id_to_alias_symbols,
                ) = prepare_hgnc_file(
                    io.BytesIO(hgnc_file),
                )
            except Exception as e:
                return render(request, "web/info/seed.html", {"error": e})

            hgnc_release_model, release_created = HgncRelease.objects.get_or_create(
                release=hgnc_version
            )

            (
                new_genes,
                symbol_changed,
                alias_changed,
                unchanged_genes,
            ) = make_hgnc_gene_sets(
                hgnc_id_to_approved_symbol, hgnc_id_to_alias_symbols
            )

            try:
                mane_data = prepare_mane_file(
                    io.BytesIO(mane_file), hgnc_approved_symbol_to_hgnc_id
                )
                gff = prepare_gff_file(io.BytesIO(gff_file))
                gene2refseq_hgmd = prepare_gene2refseq_file(io.BytesIO(g2refseq_file))
                markname_hgmd = prepare_markname_file(io.BytesIO(markname_file))

                gff_release_model = add_gff_release_info_to_db(
                    gff_version, reference_genome_model
                )

                mane_select_tx_model = add_transcript_release_info_to_db(
                    "MANE Select",
                    mane_version,
                    reference_genome_model,
                    {"mane": mane_file_id},
                )
                mane_plus_clinical_tx_model = add_transcript_release_info_to_db(
                    "MANE Plus Clinical",
                    mane_version,
                    reference_genome_model,
                    {"mane": mane_file_id},
                )
                hgmd_tx_model = add_transcript_release_info_to_db(
                    "HGMD",
                    hgmd_version,
                    reference_genome_model,
                    {
                        "hgmd_g2refseq": g2refseq_file_id,
                        "hgmd_markname": markname_file_id,
                    },
                )
            except Exception as e:
                return render(request, "web/info/seed.html", {"error": e})

            if not _check_task_running("seed_transcripts"):
                call_update_existing_gene_metadata.apply_async(
                    args=[
                        symbol_changed,
                        alias_changed,
                        release_created,
                        new_genes,
                        hgnc_release_model.id,
                        unchanged_genes,
                        "online_user",
                    ],
                    link=call_seed_transcripts_function.s(
                        gff_release_model.id,
                        gff,
                        mane_data,
                        markname_hgmd,
                        gene2refseq_hgmd,
                        reference_genome_model.id,
                        mane_select_tx_model.id,
                        mane_plus_clinical_tx_model.id,
                        hgmd_tx_model.id,
                        "online_user",
                    ),
                )

                return render(
                    request,
                    "web/info/seed.html",
                    {"success": "Seeding transcripts instance started!"},
                )
            else:
                return render(
                    request,
                    "web/info/seed.html",
                    {"error": "Another seeding is already running."},
                )
    return render(request, "web/info/seed.html")<|MERGE_RESOLUTION|>--- conflicted
+++ resolved
@@ -1,14 +1,7 @@
 import collections
 import json
 import pandas as pd
-<<<<<<< HEAD
 import io
-=======
-from io import BytesIO
-from panels_backend.management.commands._parse_transcript import (
-    check_missing_columns,
-)
->>>>>>> d0869594
 from itertools import chain
 import dxpy as dx
 import datetime as dt
@@ -36,15 +29,9 @@
 from panels_backend.management.commands.utils import (
     normalize_version,
 )
-<<<<<<< HEAD
 from panels_backend.management.commands.seed import (
     validate_ext_ids,
     validate_release_versions,
-=======
-from core.settings import HGNC_IDS_TO_OMIT
-from panels_backend.management.commands._insert_ci import (
-    insert_test_directory_data,
->>>>>>> d0869594
 )
 from panels_backend.management.commands._parse_transcript import (
     check_missing_columns,
@@ -163,12 +150,7 @@
         )
 
         row["td_release"] = (
-            max(
-                [
-                    Version(release["td_release_id__release"])
-                    for release in releases
-                ]
-            )
+            max([Version(release["td_release_id__release"]) for release in releases])
             if releases
             else None
         )
@@ -183,12 +165,7 @@
         )
 
         row["td_release"] = (
-            max(
-                [
-                    Version(release["td_release_id__release"])
-                    for release in releases
-                ]
-            )
+            max([Version(release["td_release_id__release"]) for release in releases])
             if releases
             else None
         )
@@ -264,9 +241,7 @@
             )
 
         panel.panel_version = (
-            normalize_version(panel.panel_version)
-            if panel.panel_version
-            else None
+            normalize_version(panel.panel_version) if panel.panel_version else None
         )
 
         # fetch ci-panels (related ci)
@@ -347,9 +322,7 @@
         "clinical_indication_id__name",
     )
 
-    child_panels = PanelSuperPanel.objects.filter(
-        superpanel_id=superpanel.id
-    ).values(
+    child_panels = PanelSuperPanel.objects.filter(superpanel_id=superpanel.id).values(
         "panel_id",
         "panel_id__panel_name",
         "panel_id__panel_version",
@@ -461,9 +434,7 @@
 
                     # extract test method from "ClinicalIndication metadata test_method changed from Single gene sequencing >=10 amplicons to Small panel"
                     previous_test_method = (
-                        indication_history.note.split("to")[0]
-                        .split("from")[-1]
-                        .strip()
+                        indication_history.note.split("to")[0].split("from")[-1].strip()
                     )
 
                     ClinicalIndicationTestMethodHistory.objects.create(
@@ -525,9 +496,7 @@
             # if form invalid, fetch ci from db
             # return to ask user to modify
             try:
-                clinical_indication = ClinicalIndication.objects.get(
-                    r_code=r_code
-                )
+                clinical_indication = ClinicalIndication.objects.get(r_code=r_code)
             except ClinicalIndication.DoesNotExist:
                 pass
 
@@ -572,18 +541,14 @@
                     panel_source="online",
                 )
 
-                conf, _ = Confidence.objects.get_or_create(
-                    confidence_level=None
-                )
+                conf, _ = Confidence.objects.get_or_create(confidence_level=None)
                 moi, _ = ModeOfInheritance.objects.get_or_create(
                     mode_of_inheritance=None
                 )
                 mop, _ = ModeOfPathogenicity.objects.get_or_create(
                     mode_of_pathogenicity=None
                 )
-                penetrance, _ = Penetrance.objects.get_or_create(
-                    penetrance=None
-                )
+                penetrance, _ = Penetrance.objects.get_or_create(penetrance=None)
 
                 for gene_id in selected_genes:
                     pg_instance, pg_created = PanelGene.objects.get_or_create(
@@ -631,9 +596,7 @@
     Add clinical indication panel page
     """
     if request.method == "GET":
-        clinical_indications = ClinicalIndication.objects.all().order_by(
-            "r_code"
-        )
+        clinical_indications = ClinicalIndication.objects.all().order_by("r_code")
 
         panels = (
             Panel.objects.filter(pending=False)
@@ -643,9 +606,7 @@
 
         for panel in panels:
             panel.panel_version = (
-                normalize_version(panel.panel_version)
-                if panel.panel_version
-                else ""
+                normalize_version(panel.panel_version) if panel.panel_version else ""
             )
             panel.external_id = panel.external_id if panel.external_id else ""
 
@@ -789,9 +750,7 @@
                     query_filters |= Q(note__icontains=note_prefix)
 
                 cip_histories: QuerySet[ClinicalIndicationPanelHistory] = (
-                    ClinicalIndicationPanelHistory.objects.filter(
-                        query_filters
-                    )
+                    ClinicalIndicationPanelHistory.objects.filter(query_filters)
                     .order_by("-created")
                     .values(
                         "created",
@@ -809,19 +768,10 @@
 
             # normalize panel version
             for history in cip_histories:
-<<<<<<< HEAD
                 history["clinical_indication_panel_id__panel_id__panel_version"] = (
                     normalize_version(
                         history["clinical_indication_panel_id__panel_id__panel_version"]
                     )
-=======
-                history[
-                    "clinical_indication_panel_id__panel_id__panel_version"
-                ] = normalize_version(
-                    history[
-                        "clinical_indication_panel_id__panel_id__panel_version"
-                    ]
->>>>>>> d0869594
                 )
 
             return render(
@@ -860,9 +810,7 @@
             )
 
 
-def clinical_indication_panel(
-    request: HttpRequest, cip_id: str
-) -> HttpResponse:
+def clinical_indication_panel(request: HttpRequest, cip_id: str) -> HttpResponse:
     """
     Clinical indication panel page
 
@@ -903,9 +851,7 @@
         )
     elif request.method == "POST":
         action = request.POST.get("action")
-        clinical_indication_panel = ClinicalIndicationPanel.objects.get(
-            id=cip_id
-        )
+        clinical_indication_panel = ClinicalIndicationPanel.objects.get(id=cip_id)
 
         with transaction.atomic():
             if action in ["activate", "deactivate"]:
@@ -913,9 +859,7 @@
                     clinical_indication_panel.current = True
                     ClinicalIndicationPanelHistory.objects.create(
                         clinical_indication_panel_id=cip_id,
-                        note=History.clinical_indication_panel_activated(
-                            cip_id, True
-                        ),
+                        note=History.clinical_indication_panel_activated(cip_id, True),
                         user=request.user,
                     )
                 elif action == "deactivate":
@@ -927,9 +871,7 @@
                         ),
                         user=request.user,
                     )
-                clinical_indication_panel.pending = (
-                    True  # require manual review
-                )
+                clinical_indication_panel.pending = True  # require manual review
             elif action == "revert":
                 # action is "revert" from Review page
                 clinical_indication_panel.current = (
@@ -961,9 +903,7 @@
         return redirect("review")
 
 
-def clinical_indication_superpanel(
-    request: HttpRequest, cisp_id: str
-) -> HttpResponse:
+def clinical_indication_superpanel(request: HttpRequest, cisp_id: str) -> HttpResponse:
     """
     Clinical indication panel page
 
@@ -1005,8 +945,8 @@
 
     elif request.method == "POST":
         action = request.POST.get("action")
-        clinical_indication_superpanel = (
-            ClinicalIndicationSuperPanel.objects.get(id=cisp_id)
+        clinical_indication_superpanel = ClinicalIndicationSuperPanel.objects.get(
+            id=cisp_id
         )
 
         with transaction.atomic():
@@ -1033,9 +973,7 @@
                 clinical_indication_superpanel.pending = False
                 ClinicalIndicationSuperPanelHistory.objects.create(
                     clinical_indication_superpanel_id=cisp_id,
-                    note=History.clinical_indication_superpanel_approved(
-                        cisp_id
-                    ),
+                    note=History.clinical_indication_superpanel_approved(cisp_id),
                     user=request.user,
                 )
 
@@ -1152,9 +1090,7 @@
 
             # determine if test method is changed
             # or it's a new clinical indication creation
-            indication.reason = (
-                indication_history.note if indication_history else "NEW"
-            )
+            indication.reason = indication_history.note if indication_history else "NEW"
 
     clinical_indication_panels: QuerySet[ClinicalIndicationPanel] = (
         ClinicalIndicationPanel.objects.filter(pending=True)
@@ -1294,9 +1230,7 @@
 
         df = df[
             df["Locus type"].str.contains("rna", case=False)
-            | df["Approved name"].str.contains(
-                "mitochondrially encoded", case=False
-            )
+            | df["Approved name"].str.contains("mitochondrially encoded", case=False)
         ]
     except Exception as e:
         print("Error parsing file: ", e)
@@ -1344,9 +1278,9 @@
     success = None
     warnings = []
 
-    pending_clinical_indication_panels = (
-        ClinicalIndicationPanel.objects.filter(pending=True).exists()
-    )
+    pending_clinical_indication_panels = ClinicalIndicationPanel.objects.filter(
+        pending=True
+    ).exists()
     pending_clinical_indication_superpanels = (
         ClinicalIndicationSuperPanel.objects.filter(pending=True).exists()
     )
@@ -1363,9 +1297,7 @@
     )
 
     # if there's no CiPanelAssociation date column, return empty list
-    if not ClinicalIndicationPanel.objects.filter(
-        current=True, pending=False
-    ).exists():
+    if not ClinicalIndicationPanel.objects.filter(current=True, pending=False).exists():
         return render(request, "web/info/genepanel.html")
 
     # if there're pending CiPanel / CiSuperPanel / PanelGene
@@ -1377,9 +1309,7 @@
     if pending_panel_genes:
         warnings.append("Pending Panel Gene(s) found.")
     if clinical_indication_with_more_than_one_active_links:
-        warnings.append(
-            "Clinical Indication(s) with more than one active links found."
-        )
+        warnings.append("Clinical Indication(s) with more than one active links found.")
 
     genepanels: list[WebGenePanel] = []
     panel_id_to_genes: dict[str, list[WebGene]] = collections.defaultdict(list)
@@ -1467,9 +1397,7 @@
                 genepanel.hgncs.extend(panel_id_to_genes[child_panel_id])
                 continue
 
-            _add_panel_genes_to_genepanel(
-                child_panel_id, panel_id_to_genes, genepanel
-            )
+            _add_panel_genes_to_genepanel(child_panel_id, panel_id_to_genes, genepanel)
 
         genepanels.append(genepanel)
 
@@ -1530,9 +1458,7 @@
             project_metadata: dict = dx.DXProject(project_id).describe()
             project_name: str = project_metadata.get("name", "")
 
-            if project_name.startswith("001") or project_name.startswith(
-                "002"
-            ):
+            if project_name.startswith("001") or project_name.startswith("002"):
                 return render(
                     request,
                     "web/info/genepanel.html",
@@ -1548,10 +1474,7 @@
                 if gp.superpanel:
                     for child_panel in gp.child_panels:
                         for gene in panel_id_to_genes[child_panel.id]:
-                            if (
-                                gene.hgnc in HGNC_IDS_TO_OMIT
-                                or gene.hgnc in rnas
-                            ):
+                            if gene.hgnc in HGNC_IDS_TO_OMIT or gene.hgnc in rnas:
                                 continue
 
                             file_result.append(
@@ -1716,9 +1639,7 @@
     ]
 
 
-def ajax_gene_transcripts(
-    request: HttpRequest, reference_genome: str
-) -> JsonResponse:
+def ajax_gene_transcripts(request: HttpRequest, reference_genome: str) -> JsonResponse:
     """
     Ajax fetch call to get all transcripts for a given reference genome.
     Returns a json response as this will be requested by the datatable in the front-end
@@ -1818,15 +1739,11 @@
             project_metadata: dict = dx.DXProject(project_id).describe()
             project_name: str = project_metadata.get("name", "")
 
-            if project_name.startswith("001") or project_name.startswith(
-                "002"
-            ):
+            if project_name.startswith("001") or project_name.startswith("002"):
                 return render(
                     request,
                     "web/info/genetranscripts.html",
-                    {
-                        "error": "Uploading to 001 or 002 project is not allowed."
-                    },
+                    {"error": "Uploading to 001 or 002 project is not allowed."},
                 )
 
             current_datetime = dt.datetime.today().strftime("%Y%m%d")
@@ -1851,14 +1768,10 @@
                     )
                     f.write(f"{data}\n")
 
-            return render(
-                request, "web/info/genetranscripts.html", {"success": True}
-            )
+            return render(request, "web/info/genetranscripts.html", {"success": True})
 
         except Exception as e:
-            return render(
-                request, "web/info/genetranscripts.html", {"error": e}
-            )
+            return render(request, "web/info/genetranscripts.html", {"error": e})
 
     return render(request, "web/info/genetranscripts.html")
 
@@ -1899,17 +1812,13 @@
     )
 
 
-<<<<<<< HEAD
+@permission_required("staff", raise_exception=False)
 def _seed_test_directory(
     request: HttpRequest,
     force_update: bool,
     td_version: str,
     test_directory_data: dict[str, str],
 ) -> HttpResponseRedirect:
-=======
-@permission_required("staff", raise_exception=False)
-def seed(request: HttpRequest) -> HttpResponse:
->>>>>>> d0869594
     """
     Sub-function to call insert_test_directory_data (panels_backend/management/commands/_insert_ci.py)
 
@@ -1991,20 +1900,12 @@
                 request.FILES.get("td_upload").read().decode()
             )
 
-<<<<<<< HEAD
             _seed_test_directory(request, force_update, td_version, test_directory_data)
 
             return render(
                 request,
                 "web/info/seed.html",
                 {"success": "Test Directory seeded successfully!"},
-=======
-            insert_test_directory_data(
-                test_directory_data,
-                td_version,
-                True if force_update else False,
-                request.user,
->>>>>>> d0869594
             )
 
         elif action == "transcripts":
