{% extends "base.html" %}

{% block content %}
<div class="container mb-5">
    <!-- Clinical Indications -->
    <div class="row">
        <div class="col">
            <div class="d-flex justify-content-between mb-2">
                <h3>Clinical Indications</h3>
<<<<<<< HEAD
                <!-- <a class="btn btn-primary btn-sm m-2" href="{% url 'ci_add' %}" role="button">Add Clinical
                    Indication</a> -->
=======
                {% if user.is_staff %}
                <a class="btn btn-primary btn-sm m-2" href="{% url 'ci_add' %}" role="button">Add Clinical
                    Indication</a>
                {% endif %}
>>>>>>> d0869594
            </div>
            <table id="clinicalIndicationTable" class="table pt-2 table-striped table-bordered">
                <thead class="table-success">
                    <tr>
                        <th>R Code</th>
                        <th>Clinical Indication</th>
                    </tr>
                </thead>
                <tbody>
                    {% for ci in cis %}
                    <tr>
                        <td>{{ ci.r_code }}</td>
                        <td><a href="{% url 'clinical_indication' ci.id %}">{{ ci.name }}</a></td>
                    </tr>
                    {% endfor %}
                </tbody>
            </table>
        </div>
    </div>

    <div class="row my-2"></div>

    <!-- Panels -->
    <div class="row">
        <div class="col mt-3">
            <div class="d-flex justify-content-between mb-2">
                <h3>Panels</h3>
                {% if user.is_staff %}
                <a class="btn btn-primary btn-sm m-2" href="{% url 'panel_add' %}" role="button">Add Panel</a>
                {% endif %}
            </div>
            <table id="panelTable" class="table pt-2 table-striped table-bordered">
                <thead class="table-success">
                    <tr>
                        <th>External ID</th>
                        <th>Panel Name</th>
                        <th>Panel Version</th>
                    </tr>
                </thead>
                <tbody>
                    {% for row in panels %}
                    <tr>
                        {% if row.external_id %}
                        <td>{{ row.external_id }}</td>
                        {% else %}
                        <td>None</td>
                        {% endif %}
                        {% if row.superpanel %}
                        <td><a href="{% url 'superpanel' row.id %}">{{row.panel_name}}</a>&nbsp;&nbsp;<span
                                class="badge text-bg-info">SuperPanel</span></td>
                        {% else %}
                        <td><a href="{% url 'panel' row.id %}">{{ row.panel_name }}</a></td>
                        {% endif %}
                        {% if row.panel_version %}
                        <td>{{ row.panel_version }}</td>
                        {% else %}
                        <td>1.0</td>
                        {% endif %}
                    </tr>
                    {% endfor %}
                </tbody>
            </table>
        </div>
    </div>

    <div class="row my-2"></div>

    <!-- Clinical Indication Panels -->
    <div class="row">
        <div class="col mt-3">
            <div class="d-flex justify-content-between mb-2">
                <h3>Clinical Indication Panels</h3>
                {% if user.is_staff %}
                <a class="btn btn-primary btn-sm m-2" href="{% url 'cip_add' %}" role="button">Add Clinical Indication
                    Panels</a>
                {% endif %}
            </div>
            <table id="cipTable" class="table pt-2 table-striped table-bordered">
                <thead class="table-success">
                    <tr>
                        <th>ID</th>
                        <th>Clinical Indication</th>
                        <th>Panel</th>
                        <th class="text-nowrap">TD Release</th>
                        <th>Status</th>
                    </tr>
                </thead>
                <tbody>
                    {% for cip in cips %}
                    <tr>
                        {% if cip.superpanel %}
                        <td><a href="{% url 'clinical_indication_superpanel' cip.id %}">{{cip.id}}</a></td>
                        {% else %}
                        <td><a href="{% url 'clinical_indication_panel' cip.id %}">{{cip.id}}</a></td>
                        {% endif %}
                        <td><a
                                href="{% url 'clinical_indication' cip.clinical_indication_id %}">{{cip.clinical_indication_name}}</a>
                        </td>
                        {% if cip.superpanel %}
                        <td><a href="{% url 'superpanel' cip.panel_id %}">{{cip.panel_name}}</a> <span
                                class="badge text-bg-info">SuperPanel</span></td>
                        {% else %}
                        <td><a href="{% url 'panel' cip.panel_id %}">{{cip.panel_name}}</a></td>
                        {% endif %}
                        <td>{{cip.td_release}}</td>
                        {% if cip.current and not cip.pending %}
                        <td><span class="badge text-bg-success">Active</span></td>
                        {% elif cip.current and cip.pending %}
                        <td><span class="badge text-bg-warning">Pending</span></td>
                        {% else %}
                        <td><span class="badge text-bg-danger">Inactive</span></td>
                        {% endif %}
                    </tr>
                    {% endfor %}
                </tbody>
            </table>
        </div>
    </div>

    <div class="row my-2"></div>

    <!-- TD Releases -->
    <div class="row">
        <div class="col mt-3">
            <h3>Test Directory Releases</h3>
            <table id="cipTable" class="table pt-2 table-striped table-bordered">
                <thead class="table-success">
                    <tr>
                        <th>ID</th>
                        <th>Release</th>
                        <th>Source</th>
                        <th>Config Source</th>
                        <th>Date</th>
                    </tr>
                </thead>
                <tbody>
                    {% for release in td_releases %}
                    <tr>
                        <td>{{release.id}}</td>
                        <td>{{release.release}}</td>
                        <td>{{release.td_source}}</td>
                        <td>{{release.config_source}}</td>
                        <td>{{release.td_date}}</td>
                    </tr>
                    {% endfor %}
                </tbody>
            </table>
        </div>
    </div>

    <div class="row my-2"></div>

    <!-- Genes -->
    <div class="row">
        <div class="col">
            <div class="d-flex justify-content-between mb-2">
                <h3>Genes</h3>
                {% if user.is_staff %}
                <a class="btn btn-primary btn-sm m-2" href="{% url 'gene_add' %}" role="button">Add Gene</a>
                {% endif %}
            </div>
            <table class="table pt-2 table-striped table-bordered" id="geneTable">
                <thead class="table-success">
                    <tr>
                        <th>Transcript Source</th>
                        <th>Gene Symbol</th>
                        <th>Alias Symbols</th>
                    </tr>
                </thead>
            </table>
        </div>
    </div>

    <div class="row my-2"></div>

    <!-- Transcript Sources -->
    <div class="row">
        <div class="col">
            <h3>Transcript Sources</h3>
            <p class="fw-light">*same release of MANE should have the same file-id. HGMD should have two file types
                (g2refseq and markname)</p>
            <table class="table pt-2 table-striped table-bordered" id="transcriptSources">
                <thead class="table-success">
                    <tr>
                        <th>Source</th>
                        <th>Release</th>
                        <th>Date</th>
                        <th>Reference Genomes</th>
                        <th>File Type</th>
                        <th>File ID</th>
                    </tr>
                </thead>
                <tbody>
                    {% for source in transcript_sources %}
                    {% for file in source.files %}
                    <tr>
                        <td><a href="{% url 'transcript_source' source.source %}">{{source.source__source}}</a></td>
                        <td>{{source.release}}</td>
                        <td>{{source.created}}</td>
                        <td>{{source.reference_genome__name}}</td>
                        <td>{{file.transcript_file__file_type}}</td>
                        <td>{{file.transcript_file__file_id}}</td>
                    </tr>
                    {% endfor %}
                    {% endfor %}
                </tbody>
            </table>
        </div>
    </div>

</div>
{% endblock %}

{% block script %}
<script>
    $(document).ready(function () {
        new DataTable('#clinicalIndicationTable');
        new DataTable('#panelTable');
        new DataTable('#cipTable');
        new DataTable('#transcriptSources');

        $('#geneTable').DataTable({
            ajax: "{% url 'api_genes' %}",
            columns: [
                { "data": "hgnc_id" },
                {
                    "data": "id",
                    "render": function (data, type, row, meta) {
                        var id = row.id;
                        var gene_symbol = row.gene_symbol;

                        var url = "{% url 'gene' 0 %}";
                        url = url.replace(0, id);
                        return '<a href=' + url + '>' + gene_symbol + '</a>';;
                    }
                },
                { "data": "alias_symbols" },
            ],
            processing: true,
        });
    });
</script>
{% endblock %}<|MERGE_RESOLUTION|>--- conflicted
+++ resolved
@@ -7,15 +7,10 @@
         <div class="col">
             <div class="d-flex justify-content-between mb-2">
                 <h3>Clinical Indications</h3>
-<<<<<<< HEAD
-                <!-- <a class="btn btn-primary btn-sm m-2" href="{% url 'ci_add' %}" role="button">Add Clinical
-                    Indication</a> -->
-=======
                 {% if user.is_staff %}
                 <a class="btn btn-primary btn-sm m-2" href="{% url 'ci_add' %}" role="button">Add Clinical
                     Indication</a>
                 {% endif %}
->>>>>>> d0869594
             </div>
             <table id="clinicalIndicationTable" class="table pt-2 table-striped table-bordered">
                 <thead class="table-success">
