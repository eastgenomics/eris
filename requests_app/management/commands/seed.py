--- conflicted
+++ resolved
@@ -9,16 +9,12 @@
 from ._insert_panel import panel_insert_controller
 from ._parse_transcript import seed_transcripts
 from ._insert_ci import insert_test_directory_data
-<<<<<<< HEAD
-from .panelapp import get_panel, fetch_all_panels
-=======
 from .panelapp import (
     process_all_signed_off_panels,
     get_specific_version_panel,
     _fetch_latest_signed_off_version_based_on_panel_id,
     get_latest_version_panel,
 )
->>>>>>> e1dfa510
 
 
 from django.core.management.base import BaseCommand
@@ -278,16 +274,7 @@
                     raise ValueError("Panel specified does not exist")
 
                 else:
-<<<<<<< HEAD
-                    panels = [panel_data]
-
-            if not test_mode:
-                # not printing amounts because there are some duplicates now,
-                # due to how superpanels work
-                print("Importing panels into database...")
-=======
                     panel_data.panel_source = "PanelApp"  # manual addition of source
->>>>>>> e1dfa510
 
                     print(f"Importing panels into database...")
                     if is_superpanel:
