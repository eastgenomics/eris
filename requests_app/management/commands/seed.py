--- conflicted
+++ resolved
@@ -148,42 +148,34 @@
 
         # python manage.py seed panelapp <all/panel_id> <version>
         if command == "panelapp":
-<<<<<<< HEAD
-            panel_id = kwargs.get("panel")
-            version = kwargs.get("version")
-            # TODO: version not used yet?
-
-            # parse data from requested current PanelApp panel
-            parsed_data = parse_specified_pa_panels(panel_id)
-            if not parsed_data:
-                print("Parsing failed - see error messages.")
-=======
+
             panel_id: str = kwargs.get("panel")
-            panel_version: str = kwargs.get("version")
+            panel_version: str = kwargs.get("version") # TODO: version not used yet?
 
             if panel_id == "all":
                 parsed_data = parse_all_pa_panels()
             elif panel_id != "all" and panel_version:
                 # parse data from requested current PanelApp panels
                 parsed_data = parse_specified_pa_panels(panel_id)
+                if not parsed_data:
+                  print("Parsing failed - see error messages.")
             elif not panel_id:
                 raise ValueError("Please specify panel id")
             elif not panel_version:
                 raise ValueError("Please specify panel version")
             else:
                 raise ValueError("Invalid input")
->>>>>>> e5fd1b54
-
-            else:
-                if not test_mode:
-                    print("Importing panels into database...")
-
-                    # insert panel data into database
-                    for panel_dict in parsed_data:
-                        if panel_dict:
-                            insert_data_into_db(panel_dict)
-
-                    print("Done.")
+
+
+            if not test_mode:
+                print("Importing panels into database...")
+
+                # insert panel data into database
+                for panel_dict in parsed_data:
+                    if panel_dict:
+                        insert_data_into_db(panel_dict)
+
+                print("Done.")
 
         # python manage.py seed td <input_json> <Y/N>
         elif command == "td":
