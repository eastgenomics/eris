--- conflicted
+++ resolved
@@ -30,15 +30,31 @@
 # TODO: need to deal with gene removal from Panel
 
 
-<<<<<<< HEAD
-def single_gene_creation_controller(single_gene, gene_data: dict(), hgnc_id: int(), \
-                                    panel_instance: Panel) -> None:
-    """
-    A controller function which makes a single gene, and also its history record.
-
-    """
-    gene_symbol = gene_data.get("gene_symbol")
-    alias_symbols = gene_data.get("alias", [])
+def _insert_gene(panel: PanelClass, panel_instance: Panel) -> None:
+    """
+    Function to insert gene component of Panel into database.
+
+    :param panel: PanelClass object
+    :param panel_instance: Panel object
+    """
+
+    # attaching each Gene record to Panel record
+    for single_gene in panel.genes:
+        gene_data: dict = single_gene.get("gene_data")
+
+        if not gene_data:
+            continue
+
+        hgnc_id = gene_data.get("hgnc_id")
+        confidence_level = single_gene.get("confidence_level")
+
+        # there is only confidence level 0 1 2 3
+        # and we only fetch confidence level 3
+        if not hgnc_id or float(confidence_level) != 3.0:
+            continue
+
+        gene_symbol = gene_data.get("gene_symbol")
+        alias_symbols = gene_data.get("alias", [])
 
     gene_instance, _ = Gene.objects.update_or_create(
         hgnc_id=hgnc_id,
@@ -101,12 +117,17 @@
             pass
 
 
-def single_region_creation_controller(single_region: dict(), panel_instance_id: int) \
-    -> None:
-    """
-    Controls the creation of a single region, attached to a particular panel instance
-    """
-    confidence_instance, _ = Confidence.objects.get_or_create(
+def _insert_regions(panel: PanelClass, panel_instance: Panel) -> None:
+    """
+    Function to insert region component of Panel into database.
+
+    :param panel: PanelClass object
+    :param panel_instance: Panel object
+    """
+
+    # for each panel region, populate the region attribute models
+    for single_region in panel.regions:
+        confidence_instance, _ = Confidence.objects.get_or_create(
             confidence_level=single_region.get("confidence_level"),
         )
 
@@ -143,18 +164,26 @@
         name=single_region.get("entity_name"),
         verbose_name=single_region.get("verbose_name"),
         chrom=single_region.get("chromosome"),
-        start_37=single_region.get("grch37_coordinates")[0]
-        if single_region.get("grch37_coordinates")
-        else None,
-        end_37=single_region.get("grch37_coordinates")[1]
-        if single_region.get("grch37_coordinates")
-        else None,
-        start_38=single_region.get("grch38_coordinates")[0]
-        if single_region.get("grch38_coordinates")
-        else None,
-        end_38=single_region.get("grch38_coordinates")[1]
-        if single_region.get("grch38_coordinates")
-        else None,
+        start_37=(
+                single_region.get("grch37_coordinates")[0]
+            if single_region.get("grch37_coordinates")
+            else None
+            ),
+        end_37=(
+                single_region.get("grch37_coordinates")[1]
+            if single_region.get("grch37_coordinates")
+            else None
+            ),
+        start_38=(
+                single_region.get("grch38_coordinates")[0]
+            if single_region.get("grch38_coordinates")
+            else None
+            ),
+        end_38=(
+                single_region.get("grch38_coordinates")[1]
+            if single_region.get("grch38_coordinates")
+            else None
+            ),
         type=single_region.get("entity_type"),
         confidence_id=confidence_instance.id,
         moi_id=moi_instance.id,
@@ -167,7 +196,7 @@
     )
 
     PanelRegion.objects.get_or_create(
-        panel_id=panel_instance_id,
+        panel_id=panel_instance.id,
         region_id=region_instance.id,
         defaults={"justification": "PanelApp"},
     )
@@ -349,13 +378,11 @@
     Controls creation and flagging of new and old CI-Panel links, 
     where the Panel version has changed.
     Controls creation of genes and regions.
-=======
-def _insert_gene(panel: PanelClass, panel_instance: Panel) -> None:
->>>>>>> 36e206d0
-    """
-    Function to insert gene component of Panel into database.
-
-<<<<<<< HEAD
+    """
+    panel_external_id: str = panel.id
+    panel_name: str = panel.name
+    panel_version: str = panel.version
+
     # created Panel record
     # if there's a change in panel_name or panel_version
     # we create a new record
@@ -388,11 +415,6 @@
             previous_panel_ci_links = flag_ci_panel_instances_controller(previous_panel, user)
             if previous_panel_ci_links:
                 make_provisional_ci_panel_link(previous_panel_ci_links, panel_instance, user)
-=======
-    :param panel: PanelClass object
-    :param panel_instance: Panel object
-    """
->>>>>>> 36e206d0
 
     # attach each Gene record to the new Panel record
     for single_gene in panel.genes:
@@ -404,109 +426,18 @@
         hgnc_id = gene_data.get("hgnc_id")
         confidence_level = single_gene.get("confidence_level")
 
-<<<<<<< HEAD
         # confidence levels can be 1, 2 or 3. We only fetch confidence level 3
-=======
-        # there is only confidence level 0 1 2 3
-        # and we only fetch confidence level 3
->>>>>>> 36e206d0
         if not hgnc_id or float(confidence_level) != 3.0:
             continue
         single_gene_creation_controller(single_gene, gene_data, hgnc_id, panel_instance)
 
-
-def _insert_regions(panel: PanelClass, panel_instance: Panel) -> None:
-    """
-    Function to insert region component of Panel into database.
-
-    :param panel: PanelClass object
-    :param panel_instance: Panel object
-    """
-
     # for each panel region, populate the region attribute models
     for single_region in panel.regions:
-<<<<<<< HEAD
         single_region_creation_controller(single_region, panel_instance.id)
-=======
-        confidence_instance, _ = Confidence.objects.get_or_create(
-            confidence_level=single_region.get("confidence_level"),
-        )
-
-        moi_instance, _ = ModeOfInheritance.objects.get_or_create(
-            mode_of_inheritance=single_region.get("mode_of_inheritance"),
-        )
-
-        vartype_instance, _ = VariantType.objects.get_or_create(
-            variant_type=single_region.get("type_of_variants"),
-        )
-
-        overlap_instance, _ = RequiredOverlap.objects.get_or_create(
-            required_overlap=single_region.get("required_overlap_percentage"),
-        )
-
-        mop_instance, _ = ModeOfPathogenicity.objects.get_or_create(
-            mode_of_pathogenicity=single_region.get("mode_of_pathogenicity")
-        )
-
-        penetrance_instance, _ = Penetrance.objects.get_or_create(
-            penetrance=single_region.get("penetrance"),
-        )
-
-        haplo_instance, _ = Haploinsufficiency.objects.get_or_create(
-            haploinsufficiency=single_region.get("haploinsufficiency_score"),
-        )
-
-        triplo_instance, _ = Triplosensitivity.objects.get_or_create(
-            triplosensitivity=single_region.get("triplosensitivity_score"),
-        )
-
-        # attach Region record to Panel record
-        region_instance, _ = Region.objects.get_or_create(
-            name=single_region.get("entity_name"),
-            verbose_name=single_region.get("verbose_name"),
-            chrom=single_region.get("chromosome"),
-            start_37=(
-                single_region.get("grch37_coordinates")[0]
-                if single_region.get("grch37_coordinates")
-                else None
-            ),
-            end_37=(
-                single_region.get("grch37_coordinates")[1]
-                if single_region.get("grch37_coordinates")
-                else None
-            ),
-            start_38=(
-                single_region.get("grch38_coordinates")[0]
-                if single_region.get("grch38_coordinates")
-                else None
-            ),
-            end_38=(
-                single_region.get("grch38_coordinates")[1]
-                if single_region.get("grch38_coordinates")
-                else None
-            ),
-            type=single_region.get("entity_type"),
-            confidence_id=confidence_instance.id,
-            moi_id=moi_instance.id,
-            mop_id=mop_instance.id,
-            penetrance_id=penetrance_instance.id,
-            haplo_id=haplo_instance.id,
-            triplo_id=triplo_instance.id,
-            overlap_id=overlap_instance.id,
-            vartype_id=vartype_instance.id,
-        )
-
-        PanelRegion.objects.get_or_create(
-            panel_id=panel_instance.id,
-            region_id=region_instance.id,
-            defaults={"justification": "PanelApp"},
-        )
->>>>>>> 36e206d0
 
         
 
 @transaction.atomic
-<<<<<<< HEAD
 def insert_form_data(parsed_data: dict) -> None:
     """
     Insert data from parsed form into db
@@ -542,48 +473,23 @@
     genes_in_excel: set[str] = [
         gene["hgnc_id"].strip() for gene in parsed_data["genes"]
     ]
-=======
-def insert_data_into_db(panel: PanelClass) -> None:
-    """
-    Insert Panel data into db
->>>>>>> 36e206d0
-
-    :param panel: PanelClass object
-    """
-    panel_external_id: str = panel.id
-    panel_name: str = panel.name
-    panel_version: str = panel.version
-
-    # created Panel record
-    # if there's a change in panel_name or panel_version
-    # we create a new record
-    panel_instance, created = Panel.objects.get_or_create(
-        external_id=panel_external_id,
-        panel_name=panel_name,
-        panel_version=sortable_version(panel_version),
-        defaults={
-            "panel_source": panel.panel_source,
-            "grch37": True,
-            "grch38": True,
-            "test_directory": False,
-        },
-    )
-
-    # if created meaning new Panel record have
-    # different name or version
-    # regardless of panel_source
-    if created:
-        # handle previous Panel with similar external_id
-        # disable previous CI-Panel link
-
-        # filter by external_id
-        # because Panel name or version might be different
-        previous_panel_instances: list[Panel] = Panel.objects.filter(
-            external_id=panel_external_id,
-            panel_version__lt=sortable_version(panel_version),
-        )  # expect multiple
-
-<<<<<<< HEAD
+
+    if set(existing_genes_in_panel) != set(genes_in_excel):
+        print("there are gene changes in excel")
+
+    # TODO: there can be Panel referenced to by 2 CI
+    # thus just changing the PanelGene interaction is not enough
+    # because this new Panel now reference more genes compared to
+    # another used by another CI
+
+    # if gene changes, create new Panel
+    # new PanelGene interaction
+    # disable previous current CI-Panel
+    # create new CI-Panel
+
+    # if Panel is not from PanelApp (HGNC)
+    # just create new Panel
+
     # TODO: if Panel is from PanelApp
     # create new Panel (custom=True)
 
@@ -596,37 +502,4 @@
 
     for single_region in parsed_data["regions"]:
         single_region_form_controller(single_region, panel_id_in_db, panel_source)
-=======
-        # We expect PanelApp to always fetch the latest
-        # version of the panel thus version control is not needed
-
-        # do not delete previous Panel record!!
-
-        # disable CI-Panel link if any
-        # a Panel "might" have multiple CI-Panel link
-        for previous_panel in previous_panel_instances:
-            previous_ci_panel_instances: QuerySet[
-                ClinicalIndicationPanel
-            ] = ClinicalIndicationPanel.objects.filter(
-                panel_id=previous_panel.id,
-                current=True,  # get those that are active
-            )
-
-            # for each previous CI-Panel instance, disable
-            if previous_ci_panel_instances:
-                for ci_panel_instance in previous_ci_panel_instances:
-                    ci_panel_instance.current = False
-                    ci_panel_instance.save()
-
-                    print(
-                        'Disabled previous CI-Panel link {} for Panel "{}"'.format(
-                            ci_panel_instance.id,
-                            previous_panel.panel_name,
-                        )
-                    )
-
-            # TODO: disabling old CI-Panel link but new one need to wait till next TD import?
-
-    _insert_gene(panel, panel_instance)
-    _insert_regions(panel, panel_instance)
->>>>>>> 36e206d0
+    _insert_gene(panel, panel_instance)