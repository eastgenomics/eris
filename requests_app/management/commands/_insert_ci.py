--- conflicted
+++ resolved
@@ -203,12 +203,7 @@
 
             ClinicalIndicationPanelHistory.objects.create(
                 clinical_indication_panel_id=ci_panel.id,
-<<<<<<< HEAD
-                note=f"Deactivated by td source",
-                user=str(td_source)
-=======
                 note=f"Deactivated by td source {td_source}",
->>>>>>> 4cec1fd5
             )
 
     # if previous CI-Panel record exist
@@ -229,12 +224,8 @@
     if created:
         ClinicalIndicationPanelHistory.objects.create(
             clinical_indication_panel_id=cpi_instance.id,
-<<<<<<< HEAD
             note=f"Created by td source",
             user=str(td_source)
-=======
-            note=f"Created by td source {td_source}",
->>>>>>> 4cec1fd5
         )
     else:
         # check if there is any change in td version or config source
@@ -246,12 +237,7 @@
                 # take a note of the change
                 ClinicalIndicationPanelHistory.objects.create(
                     clinical_indication_panel_id=cpi_instance.id,
-<<<<<<< HEAD
-                    note=f"TD version modified by td source: {normalize_version(cpi_instance.td_version)} -> {td_version}",
-                    user=str(td_source)
-=======
                     note=f"TD version modified by td source {td_source}: {normalize_version(cpi_instance.td_version)} -> {td_version}",
->>>>>>> 4cec1fd5
                 )
                 cpi_instance.td_version = sortable_version(td_version)
 
@@ -259,12 +245,7 @@
                 # take a note of the change
                 ClinicalIndicationPanelHistory.objects.create(
                     clinical_indication_panel_id=cpi_instance.id,
-<<<<<<< HEAD
-                    note=f"Config source modified by td source: {cpi_instance.config_source} -> {config_source}",
-                    user=str(td_source)
-=======
                     note=f"Config source modified by td source {td_source}: {cpi_instance.config_source} -> {config_source}",
->>>>>>> 4cec1fd5
                 )
                 cpi_instance.config_source = config_source
 
@@ -333,12 +314,7 @@
 
                 ClinicalIndicationPanelHistory.objects.create(
                     clinical_indication_panel_id=previous_ci_panel.id,
-<<<<<<< HEAD
-                    note=f"Deactivated by td source",
-                    user=str(td_source)
-=======
                     note=f"Deactivated by td source {td_source}",
->>>>>>> 4cec1fd5
                 )
         else:
             # Check for change in test method
@@ -391,12 +367,7 @@
                         # if CI-Panel record is created, create a history record
                         ClinicalIndicationPanelHistory.objects.create(
                             clinical_indication_panel_id=cip_instance.id,
-<<<<<<< HEAD
-                            note=f"Created by td source",
-                            user=str(td_source)
-=======
                             note=f"Created by td source {td_source}",
->>>>>>> 4cec1fd5
                         )
                     else:
                         # if CI-Panel already exist and the link is the same
@@ -408,12 +379,7 @@
                                 # take a note of the change
                                 ClinicalIndicationPanelHistory.objects.create(
                                     clinical_indication_panel_id=cip_instance.id,
-<<<<<<< HEAD
-                                    note=f"TD version modified by td source: {normalize_version(cip_instance.td_version)} -> {td_version}",
-                                    user=str(td_source)
-=======
                                     note=f"TD version modified by td source {td_source}: {normalize_version(cip_instance.td_version)} -> {td_version}",
->>>>>>> 4cec1fd5
                                 )
                                 cip_instance.td_version = sortable_version(td_version)
 
@@ -421,12 +387,7 @@
                                 # take a note of the change
                                 ClinicalIndicationPanelHistory.objects.create(
                                     clinical_indication_panel_id=cip_instance.id,
-<<<<<<< HEAD
-                                    note=f"Config source modified by td source: {cip_instance.config_source} -> {json_data['config_source']}",
-                                    user=str(td_source)
-=======
                                     note=f"Config source modified by td source {td_source}: {cip_instance.config_source} -> {json_data['config_source']}",
->>>>>>> 4cec1fd5
                                 )
                                 cip_instance.config_source = json_data["config_source"]
 
