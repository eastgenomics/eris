--- conflicted
+++ resolved
@@ -64,14 +64,13 @@
     def panel_gene_reverted(user) -> str:
         return f"PanelGene reverted by {user}"
 
-<<<<<<< HEAD
     # test directory history
     def td_added() -> str:
         return f"New td version added"
     
     def td_for_panel_ci_autolink() -> str:
         return f"Panel has automatically been linked to an existing ClinicalIndication - test directory version applied automatically"
-=======
+    
     # gene/HGNC releases
     def gene_hgnc_release_approved_symbol_change(old_value: str, new_value: str) -> str:
         return f"HGNC approved symbol has changed from {old_value} to {new_value}"
@@ -90,5 +89,4 @@
         return f"Transcript added from a GFF release for the first time"
 
     def tx_gff_release_present() -> str:
-        return f"Transcript is present in this release"
->>>>>>> 7bb84db3
+        return f"Transcript is present in this release"