import datetime as dt
import pandas as pd
import collections
import re
from django.db import transaction
from packaging.version import Version

pd.options.mode.chained_assignment = None  # default='warn'
import datetime

from .history import History
from requests_app.models import (
    Gene,
    Transcript,
    TranscriptRelease,
    TranscriptSource,
    TranscriptFile,
    TranscriptReleaseTranscript,
    TranscriptReleaseTranscriptFile,
    PanelGene,
    HgncRelease,
    GeneHgncRelease,
    GeneHgncReleaseHistory,
    ReferenceGenome,
    GffRelease,
    TranscriptGffRelease,
    TranscriptGffReleaseHistory,
)


def _update_existing_gene_metadata_symbol_in_db(
    hgnc_id_to_symbol: dict[str:str], hgnc_release: HgncRelease, user: str
) -> None:
    """
    Function to update gene metadata in db using a hgnc dump prepared dictionary
    Updates approved symbol if that has changed.
    To speed up the function, we utilise looping over lists-of-dictionaries,
    and bulk updates in some spots.

    :param hgnc_id_to_symbol: dictionary of hgnc id to approved symbol
    :param hgnc_release: the HgncRelease for the currently-uploaded HGNC file
    :param user: currently a string to describe the user
    """
    gene_symbol_updates = []

    # queue up genes which need updating because their approved symbols have
    # changed in HGNC
    for hgnc_id, symbols in hgnc_id_to_symbol.items():
        gene = Gene.objects.get(hgnc_id=hgnc_id)
        gene.gene_symbol = symbols["new"]
        gene_symbol_updates.append(gene)

    # bulk update the changed genes
    now = datetime.datetime.now().strftime("%H:%M:%S")
    print(f"Start bulk-updating {len(gene_symbol_updates)} gene symbols: {now}")
    Gene.objects.bulk_update(gene_symbol_updates, ["gene_symbol"])

    # for each changed gene, link to release and add a note
    for gene in gene_symbol_updates:
        gene_hgnc_release = GeneHgncRelease.objects.create(
            gene=gene, hgnc_release=hgnc_release
        )

        # get the old and new symbols for history-notes
        new = hgnc_id_to_symbol[gene.hgnc_id]["new"]
        old = hgnc_id_to_symbol[gene.hgnc_id]["old"]

        GeneHgncReleaseHistory.objects.create(
            gene_hgnc_release=gene_hgnc_release,
            note=History.gene_hgnc_release_approved_symbol_change(old, new),
            user=user,
        )


def _update_existing_gene_metadata_aliases_in_db(
    hgnc_id_to_alias_symbols: dict[str:str], hgnc_release: HgncRelease, user: str
) -> None:
    """
    Function to update gene metadata in db using hgnc dump prepared dictionaries
    Updates alias symbols if those have changed.
    To speed up the function, we utilise looping over lists-of-dictionaries,
    and bulk updates.

    :param hgnc_id_to_alias_symbols: dictionary of hgnc id to alias symbol
    :param hgnc_release: the HgncRelease for the currently-uploaded HGNC file
    :param user: currently a string to describe the user
    """
    gene_alias_updates = []

    for changed_gene, new_alias in hgnc_id_to_alias_symbols.items():
        gene = Gene.objects.get(hgnc_id=changed_gene)
        gene.alias_symbols = new_alias["new"]
        gene_alias_updates.append(gene)

    now = datetime.datetime.now().strftime("%H:%M:%S")
    f"Start bulk-updating {len(gene_alias_updates)} gene alias: {now}"
    Gene.objects.bulk_update(gene_alias_updates, ["alias_symbols"])

    # for each changed gene, link to release and add a note
    for gene in gene_alias_updates:
        gene_hgnc_release, _ = GeneHgncRelease.objects.get_or_create(
            gene=gene, hgnc_release=hgnc_release
        )

        # get the old and new aliases for history-logging
        new = hgnc_id_to_alias_symbols[gene.hgnc_id]["new"]
        old = hgnc_id_to_alias_symbols[gene.hgnc_id]["old"]

        GeneHgncReleaseHistory.objects.create(
            gene_hgnc_release=gene_hgnc_release,
            note=History.gene_hgnc_release_alias_symbol_change(old, new),
            user=user,
        )


def _link_unchanged_genes_to_new_release(
    unchanged_genes: list, hgnc_release: HgncRelease, user: str
):
    """
    If a gene wasn't changed in a HGNC release, link it to the new release with a note,
    so we know the gene is still current

    :param unchanged_gene: a list of HGNC_IDs of unchanged genes
    :param hgnc_release: a HgncRelease object of the current release
    :param str: the name of the user making the changed
    """

    print(
        f"Linking {len(unchanged_genes)} unchanged genes to new HGNC release v{hgnc_release.hgnc_release}"
    )

    for hgnc_id in unchanged_genes:
        gene = Gene.objects.get(hgnc_id=hgnc_id)

        gene_hgnc_release, release_created = GeneHgncRelease.objects.get_or_create(
            gene=gene, hgnc_release=hgnc_release
        )

        # if a new gene-release link was made, log it in history
        # if it existed already, don't log it
        if release_created:
            GeneHgncReleaseHistory.objects.create(
                gene_hgnc_release=gene_hgnc_release,
                note=History.gene_hgnc_release_present(),
                user=user,
            )


def _add_new_genes_to_db(
    new_genes: dict[str:str], hgnc_release: HgncRelease, user: str
) -> None:
    """
    If a gene exists in the HGNC file, but does NOT exist in the db, make it.
    Link the gene to the HGNC file's release, to help with auditing.
    To speed up the function, we utilise looping over lists-of-dictionaries,
    and bulk updates in some places.

    :param new_genes: a list of dicts, one per gene, with keys 'hgnc_id' 'symbol' and 'alias'
    :param hgnc_release: the HgncRelease for the currently-uploaded HGNC file
    :param user: currently a string to describe the user
    """
    genes_to_create = []

    for gene in new_genes:
        new_gene = Gene(
            hgnc_id=gene["hgnc_id"],
            gene_symbol=gene["symbol"],
            alias_symbols=gene["alias"],
        )
        genes_to_create.append(new_gene)

    now = datetime.datetime.now().strftime("%H:%M:%S")
    print(f"Start {len(new_genes)} gene bulk create: {now}")
    new_genes = Gene.objects.bulk_create(genes_to_create)

    # for each NEW gene, link to release and add a note
    for gene in new_genes:
        gene_hgnc_release = GeneHgncRelease.objects.create(
            gene=gene, hgnc_release=hgnc_release
        )

        GeneHgncReleaseHistory.objects.create(
            gene_hgnc_release=gene_hgnc_release,
            note=History.gene_hgnc_release_new(),
            user=user,
        )


def _make_hgnc_gene_sets(
    hgnc_id_to_symbol: dict[str, str], hgnc_id_to_alias: dict[str, list[str]]
) -> tuple[list, dict, dict, list]:
    """
    Sort genes into:
    - those which are not yet in the Gene table, but are in the HGNC release
    - those which are both already in the Gene table and in the HGNC release:
        - those that have changed in the HGNC release:
            - symbol changes
            - alias changes
        - those that are unchanged in the HGNC release

    These sets are then used by downstream functions to update the database

    :param hgnc_id_to_approved_symbol: a dictionary of HGNC_ID to the approved symbols in the new HGNC release
    :param hgnc_id_to_alias_symbol: a dictionary of HGNC_ID to the list of alias symbols in the new HGNC release

    :return new_hgncs: a list of dicts, one per new gene, with keys 'hgnc_id' 'symbol' and 'alias'
    :return hgnc_symbol_changed: a dict-of-dicts of genes with changed symbols, keys are hgnc_ids, the nested dict has 'old' and 'new 'aliases
    :return hgnc_alias_changed: a dict-of-dicts of genes with changed alias, keys are hgnc_ids, the nested dict has 'old' and 'new 'aliases
    :return hgnc_unchanged: a list of HGNC IDs for genes which are in the release, but unchanged
    """
    # get every HGNC ID in the HGNC file
    all_hgnc_in_approved = list(hgnc_id_to_symbol.keys())
    all_hgnc_in_alias = list(hgnc_id_to_alias.keys())
    all_hgnc_file_entries = all_hgnc_in_alias + all_hgnc_in_approved

    # for hgnc_ids which already exist in the database, get the ones which have changed
    # and ones which haven't changed
    genes_in_db: list[Gene] = Gene.objects.all()
    hgnc_symbol_changed = collections.defaultdict(dict)
    hgnc_alias_changed = collections.defaultdict(dict)

    hgnc_unchanged = []

    for gene in genes_in_db:
        hgnc_id = gene.hgnc_id
        current_gene_symbol = (
            gene.gene_symbol.strip().upper() if gene.gene_symbol else None
        )  # gene symbol in current gene in db can be None
        potential_new_gene_symbol = hgnc_id_to_symbol.get(hgnc_id)  # might be None

        symbol_change = False
        alias_change = False

        # check symbol change
        if potential_new_gene_symbol:
            if current_gene_symbol != potential_new_gene_symbol.strip().upper():
                # add to a list of symbol-changed HGNCs
                symbol_change = True
                hgnc_symbol_changed[gene.hgnc_id]["old"] = current_gene_symbol
                hgnc_symbol_changed[gene.hgnc_id][
                    "new"
                ] = potential_new_gene_symbol.strip().upper()

        # check alias change
        if gene.hgnc_id in hgnc_id_to_alias:
            resolved_alias = _resolve_alias(hgnc_id_to_alias[gene.hgnc_id])
            if gene.alias_symbols != resolved_alias:
                # add to a list of alias-changed HGNCs
                alias_change = True
                hgnc_alias_changed[gene.hgnc_id]["old"] = gene.alias_symbols
                hgnc_alias_changed[gene.hgnc_id]["new"] = resolved_alias

        # if the database gene is unchanged, add it to an 'unchanged' list if it's in HGNC file
        if (
            not symbol_change
            and not alias_change
            and gene.hgnc_id in all_hgnc_file_entries
        ):
            hgnc_unchanged.append(gene.hgnc_id)

    # get HGNC IDs which are in the HGNC file, but not yet in db
    new_hgncs = set(all_hgnc_file_entries) - set([i.hgnc_id for i in genes_in_db])
    new_hgncs = [
        {
            "hgnc_id": hgnc_id,
            "symbol": hgnc_id_to_symbol.get(hgnc_id),
            "alias": _resolve_alias(hgnc_id_to_alias.get(hgnc_id)),
        }
        for hgnc_id in new_hgncs
    ]

    return new_hgncs, hgnc_symbol_changed, hgnc_alias_changed, hgnc_unchanged


def _resolve_alias(start_alias: list[str]) -> str | None:
    """
    Joins aliases, handling the case where an alias contains pd.na
    Mostly exists because this was originally a one-liner, but I started
    struggling to read it.
    :param start_alias: the list of alias names. It contains either strings or
    a single np.nan value.
    :param processed_alias: the alias returned as a single joined string, or, None
    if the input was blank/just np.nan values.
    """
    if not start_alias:
        return None

    # sort, deduplicate, and strip whitespace
    aliases = sorted(
        list(set([alias.strip() for alias in start_alias if alias.strip()]))
    )

    if not aliases:
        return None

    return ",".join(aliases)


def _prepare_hgnc_file(hgnc_file: str, hgnc_version: str, user: str) -> dict[str, str]:
    """
    Read a hgnc file and sanity-check it
    If the HGNC version is new, add it to the database
    For each HGNC ID in the HGNC file, determine which are brand-new genes, which are genes in need
    of updating, and which genes already exist in the database.
    Finally, use that categorised data to update the Eris database, linking any changes
    to this HGNC file release.
    Return a dictionary of every HGNC ID: symbol in the current file.

    :param hgnc_file: hgnc file path
    :param hgnc_version: a string describing the in-house-assigned release version of
    the HGNC file
    :param user: str, the user's name

    :return: gene symbol to hgnc id dict
    """
    print("Preparing HGNC files")
    hgnc: pd.DataFrame = pd.read_csv(hgnc_file, delimiter="\t")

    needed_cols = ["HGNC ID", "Approved symbol", "Alias symbols"]
    _sanity_check_cols_exist(hgnc, needed_cols, "HGNC dump")

    # strip whitespace as a precaution
    hgnc["Approved symbol"] = hgnc["Approved symbol"].str.strip()
    hgnc["HGNC ID"] = hgnc["HGNC ID"].str.strip()

    # prepare dictionary files
    hgnc1 = hgnc.dropna(subset=["Approved symbol"])
    hgnc_approved_symbol_to_hgnc_id = dict(
        zip(hgnc1["Approved symbol"], hgnc1["HGNC ID"])
    )
    hgnc_id_to_approved_symbol = dict(zip(hgnc1["HGNC ID"], hgnc1["Approved symbol"]))

    # dataframe cleaning to drop NA values in alias symbols
    hgnc.dropna(subset=["Alias symbols"], inplace=True)
    hgnc["HGNC ID"] = hgnc["HGNC ID"].str.strip()  # remove whitespace in HGNC ID

    hgnc_id_to_alias_symbols: dict[str, list[str]] = (
        hgnc.groupby("HGNC ID")["Alias symbols"]
        .agg(lambda x: x.str.split(","))
        .to_dict()
    )

    # create a HGNC release
    # the same HGNC release version can be used at different transcript seed times
    hgnc_release, release_created = HgncRelease.objects.get_or_create(
        hgnc_release=hgnc_version
    )

    # get all possible HGNC IDs from the HGNC file, and compare to what's already in the database,
    # to sort them into those which need adding and those which need editing
    new_genes, symbol_changed, alias_changed, unchanged_genes = _make_hgnc_gene_sets(
        hgnc_id_to_approved_symbol, hgnc_id_to_alias_symbols
    )

    # make edits and release links to pre-existing genes, and add genes which are new in the HGNC file
    with transaction.atomic():
        if symbol_changed:
            _update_existing_gene_metadata_symbol_in_db(
                symbol_changed, hgnc_release, user
            )

        if alias_changed:
            _update_existing_gene_metadata_aliases_in_db(
                alias_changed, hgnc_release, user
            )

        if release_created:  # linked unchanged only when there's new release created
            _link_unchanged_genes_to_new_release(unchanged_genes, hgnc_release, user)

        if new_genes:
            _add_new_genes_to_db(new_genes, hgnc_release, user)

    return hgnc_approved_symbol_to_hgnc_id


def _sanity_check_cols_exist(
    df: pd.DataFrame, needed_cols: list, filename: str
) -> None:
    """
    Check for expected columns in a DataFrame.
    Collects together errors and asserts them all at once, if there's more than one issue.
    :param: df - a Pandas Dataframe
    :param: needed_cols - a list of column names to check for
    :param: filename - a reference to use for the file being checked
    :return: None
    """
    errors = []
    for x_col in needed_cols:
        if x_col not in df.columns:
            errors.append(
                f"Missing column {x_col} from {filename} file - please check the file"
            )

    errors = "; ".join(errors)
    assert not errors, errors


def _prepare_mane_file(
    mane_file: str, hgnc_symbol_to_hgnc_id: dict[str, str]
) -> list[dict]:
    """
    Read through MANE files and prepare a list of dicts,
    each dict containing a transcript, HGNC ID, and the MANE type.

    :param mane_file: mane file path
    :param hgnc_symbol_to_hgnc_id: dictionary of hgnc symbol to hgnc id
        to turn gene-id in mane to hgnc-id

    :return: list of dictionaries - each dict is a filtered row from the dataframe
    """
    mane = pd.read_csv(mane_file)

    needed_mane_cols = ["Gene", "MANE TYPE", "RefSeq StableID GRCh38 / GRCh37"]
    _sanity_check_cols_exist(mane, needed_mane_cols, "MANE")

    filtered_mane = mane[
        mane["MANE TYPE"].isin(["MANE SELECT", "MANE PLUS CLINICAL"])
    ]  # only mane select and mane plus clinical transcripts

    filtered_mane["HGNC ID"] = (
        filtered_mane["Gene"].astype(str).map(hgnc_symbol_to_hgnc_id)
    )

    # some renaming
    filtered_mane = filtered_mane.rename(
        columns={"RefSeq StableID GRCh38 / GRCh37": "RefSeq"}
    )
    min_cols = filtered_mane[["HGNC ID", "RefSeq", "MANE TYPE"]]

    result_dict = min_cols.to_dict("records")

    return result_dict


def _prepare_gff_file(gff_file: str, gff_version: str, user: str) -> dict[str, list]:
    """
    Read through gff files (from DNANexus)
    and prepare dict of hgnc id to list of transcripts

    :param gff_file: gff file path
    :param hgnc_version: a string describing the in-house-assigned release version of
    the gff file
    :param user: str, the user's name

    :return: dictionary of hgnc id to list of transcripts
    """

    gff = pd.read_csv(
        gff_file,
        delimiter="\t",
        names=[
            "chrome",
            "start",
            "end",
            "hgnc",
            "transcript",
            "exon",
        ],
        dtype=str,
    )

    needed_cols = ["hgnc", "transcript"]
    _sanity_check_cols_exist(gff, needed_cols, "gff")

    return (
        gff.groupby("hgnc")
        .agg({"transcript": lambda x: list(set(list(x)))})
        .to_dict()["transcript"]
    )


def _prepare_gene2refseq_file(g2refseq_file: str) -> dict:
    """
    Reads through gene2refseq file (from HGMD database)
    and generates a dict mapping of HGMD ID to a list which can contain [refcore, refversion],
    e.g. 'id': [["NM_100", "2"]]

    :param g2refseq_file: gene2refseq file path

    :return: dictionary of hgmd id to list of not "tuple" [refcore, refversion]
    """

    # read with dtype str to avoid pandas converting to int64
    df = pd.read_csv(g2refseq_file, dtype=str)

    needed_cols = ["refcore", "refversion", "hgmdID"]
    _sanity_check_cols_exist(df, needed_cols, "gene2refseq")

    # create list of refcore + refversion
    df["core_plus_version"] = pd.Series(zip(df["refcore"], df["refversion"])).map(list)

    # make sure there's no whitespace in hgmd id
    df["hgmdId"] = df["hgmdID"].str.strip()

    # return dictionary of hgmd id to list of [refcore, refversion]
    return df.groupby("hgmdID")["core_plus_version"].apply(list).to_dict()


def _prepare_markname_file(markname_file: str) -> dict[str:list]:
    """
    Reads through markname file (from HGMD database)
    and generates a dict mapping of hgnc id to list of gene id

    :param markname_file: markname file path

    :return: dictionary of hgnc id to list of gene-id
    """
    markname = pd.read_csv(markname_file)

    needed_cols = ["hgncID"]
    _sanity_check_cols_exist(markname, needed_cols, "markname")

    return markname.groupby("hgncID")["gene_id"].apply(list).to_dict()


def _add_transcript_to_db_with_gff_release(
    gene: Gene,
    transcript: str,
    ref_genome: ReferenceGenome,
    gff_release: GffRelease,
    user: str,
) -> Transcript:
    """
    Add each transcript to the database, with its gene.
    Link it to the current GFF release, and log history of the change.

    :param: gene, a Gene in need to linking to a transcript
    :param: transcript, the name of a transcript to add to the db
    :param: ref_genome, the ReferenceGenome of this version of the transcript
    :param: gff_release, the GffRelease of this version of the GFF file
    :param: user, a string representing the user carrying out the upload

    :returns: Transcript instance, for the transcript added to the db
    """
    tx, tx_created = Transcript.objects.get_or_create(
        transcript=transcript, gene=gene, reference_genome=ref_genome
    )

    tx_gff, tx_gff_created = TranscriptGffRelease.objects.get_or_create(
        transcript=tx, gff_release=gff_release
    )

    if tx_created:
        message = History.tx_gff_release_new()
    elif tx_gff_created:
        message = History.tx_gff_release_present()
    else:
        # neither transcript nor its GFF link are new - no need to add history info
        return tx

    TranscriptGffReleaseHistory.objects.get_or_create(
        transcript_gff=tx_gff, note=message, user=user
    )

    return tx


def _add_transcript_categorisation_to_db(
    transcript: Transcript, data: dict[TranscriptRelease : dict[str:bool]]
) -> None:
    """
    Each transcript has been searched for in different transcript release files,
    to work out whether its a default clinical transcript or not.
    For example, if a transcript was found in MANE Select, causing the search for a
    transcript to stop, then the transcript will be 'clinical=True' in its linked
    'MANE Select' release, and 'clinical=None' in the linked releases of 'MANE Plus Clinical'
    and 'HGMD'.
    This function stores that search information, along with the transcript-release
    link.

    :param: the Transcript object
    :param: a dictionary containing TranscriptRelease objects (generally 1 for MANE Select,
    1 for MANE Plus Clinical and 1 for HGMD), each of which has a dictionary as its key.
    The nested dictionary contains the keys 'match_version', 'match_base' and 'clinical'
    which tells you whether the tx was found in the release (True/False) or not looked
    for (None).
    """
    TranscriptReleaseTranscript.objects.bulk_create(
        [
            TranscriptReleaseTranscript(
                transcript=transcript,
                release=release,
                match_version=data["match_version"],
                match_base=data["match_base"],
                default_clinical=data["clinical"],
            )
            for release, data in data.items()
        ],
        ignore_conflicts=True,
    )


def _get_clin_transcript_from_hgmd_files(
    hgnc_id: str, markname: dict, gene2refseq: dict
) -> tuple[str | None, str | None]:
    """
    Fetch the transcript linked to a particular gene in HGMD.
    First, need to find the gene's ID in the 'markname' table's file,
    then use the ID to find the gene's entries in the 'gene2refseq' table's file.
    Catch various error scenarios too.
    :param: hgnc_id of a gene
    :param: markname, a dictionary of information from a HGMD markname file
    :param: gene2refseq, a dict of information from a HGMD gene2refseq file
    :return: transcript linked to the gene in HGMD
    :return: error message if any
    """
    # HGMD database transcript search
    # hgmd write HGNC ID as XXXXX rather than HGNC:XXXXX
    short_hgnc_id = hgnc_id.replace("HGNC:", "")

    # Error states: hgnc id not in markname table / hgmd database,
    # or hgnc id has more than one entry
    if short_hgnc_id not in markname:
        err = f"{hgnc_id} not found in markname HGMD table"
        return None, err

    if len(markname[short_hgnc_id]) > 1:
        err = f"{hgnc_id} has two or more entries in markname HGMD table."
        return None, err

    # get the gene-id from markname table
    markname_gene_id = markname[short_hgnc_id][0]

    # Throw errors if the HGNC ID is None or pd.nan, if the gene ID from
    # markname isn't in gene2refseq, or if a gene has multiple entries in the
    # HGMD database (list with lists),
    # because assessment of clinical/non-clinical won't be possible.
    if not markname_gene_id or pd.isna(markname_gene_id):
        err = f"{hgnc_id} has no gene_id in markname table"
        return None, err

    markname_gene_id = markname_gene_id.strip()

    if markname_gene_id not in gene2refseq:
        err = f"{hgnc_id} with gene id {markname_gene_id} not in gene2refseq table"
        return None, err

    if len(gene2refseq[markname_gene_id]) > 1:
        joined_entries = [i[0] for i in gene2refseq[markname_gene_id]]
        err = f'{hgnc_id} has more than one transcript in the HGMD database: {",".join(joined_entries)}'
        return None, err

    # gene2refseq data for gene-id
    hgmd_base = gene2refseq[markname_gene_id][0][0]

    return hgmd_base, None


def _transcript_assign_to_source(
    tx: str,
    hgnc_id: str,
    mane_data: list[dict],
    markname_hgmd: dict,
    gene2refseq_hgmd: dict,
) -> tuple[dict, dict, dict, str | None]:
    """
    Carries out the logic for deciding whether a transcript is clinical, or non-clinical.
    Checks MANE first, then HGMD, to see if clinical status can be assigned

    :param: tx, the string name of a transcript to look for in sources
    :param: hgnc_id of a gene linked to the above transcript
    :param: mane_data, information extracted from a MANE file as a list of dicts
    :param: markname_hgmd, information extracted from HGMD's markname file as a dict
    :param: gene2refseq_hgmd, information extracted from HGMD's gene2refseq file as a dict

    :return: mane_select_data, containing info from MANE Select
    :return: mane_plus_clinical_data, containing info from MANE Plus Clinical
    :return: hgmd_data, containing info from HGMD
    :return: err, error message if any
    """
    mane_select_data = {"clinical": None, "match_base": None, "match_version": None}
    mane_plus_clinical_data = {
        "clinical": None,
        "match_base": None,
        "match_version": None,
    }
    hgmd_data = {"clinical": None, "match_base": None, "match_version": None}
    err = None

    tx_base = re.sub(r"\.[\d]+$", "", tx)

    # First, find the transcript in the MANE file data
    # Note that data in MANE can be Plus Clinical or Select
    mane_exact_match = [d for d in mane_data if d["RefSeq"] == tx]
    mane_base_match = [
        d for d in mane_data if re.sub(r"\.[\d]+$", "", d["RefSeq"]) == tx_base
    ]

    if mane_exact_match:
        if len(mane_exact_match) > 1:
            # check if we really need this transcript, because there's Panel-Gene
            # it's relevant to. If yes, throw an error, otherwise, just skip it
            rel_panels = PanelGene.objects.filter(gene__hgnc_id=hgnc_id)
            if len(rel_panels) != 0:
                raise ValueError(f"Transcript in MANE more than once: {tx}")
            else:
                err = f"Transcript in MANE more than once, can't resolve: {tx}"
                return mane_select_data, mane_plus_clinical_data, hgmd_data, err
        else:
            # determine whether it's MANE Select or Plus Clinical and return everything
            source = mane_exact_match[0]["MANE TYPE"]
            if str(source).lower() == "mane select":
                mane_select_data["clinical"] = True
                mane_select_data["match_base"] = True
                mane_select_data["match_version"] = True
            elif str(source).lower() == "mane plus clinical":
                mane_plus_clinical_data["clinical"] = True
                mane_plus_clinical_data["match_base"] = True
                mane_plus_clinical_data["match_version"] = True
            else:
                raise ValueError(
                    "MANE Type does not match MANE Select or MANE Plus Clinical"
                    " - check how mane_data has been set up"
                )
            return mane_select_data, mane_plus_clinical_data, hgmd_data, err

    # fall through to here if no exact match - see if there's a versionless match instead
    if mane_base_match:
        if len(mane_base_match) > 1:
            rel_panels = PanelGene.objects.filter(gene__hgnc_id=hgnc_id)
            if len(rel_panels) != 0:
                raise ValueError(f"Versionless ranscript in MANE more than once: {tx}")
            else:
                err = f"Versionless transcript in MANE more than once, can't resolve: {tx}"
                return mane_select_data, mane_plus_clinical_data, hgmd_data, err
        source = mane_base_match[0]["MANE TYPE"]
        if str(source).lower() == "mane select":
            mane_select_data["clinical"] = True
            mane_select_data["match_base"] = True
            mane_select_data["match_version"] = False
        elif str(source).lower() == "mane plus clinical":
            mane_plus_clinical_data["clinical"] = True
            mane_plus_clinical_data["match_base"] = True
            mane_plus_clinical_data["match_version"] = False
        else:
            raise ValueError(
                "MANE Type does not match MANE Select or MANE Plus Clinical"
                " - check how mane_data has been set up"
            )
        return mane_select_data, mane_plus_clinical_data, hgmd_data, err

    # hgnc id for the transcript's gene is not in MANE -
    # hgnc id for the transcript's gene is not in MANE -
    # instead, see which transcript is linked to the gene in HGMD
    hgmd_transcript_base, err = _get_clin_transcript_from_hgmd_files(
        hgnc_id, markname_hgmd, gene2refseq_hgmd
    )

    # does the HGMD transcript match the one we're currently looping through?
    # note HGMD doesn't have versions
    if tx_base == hgmd_transcript_base:
        hgmd_data["clinical"] = True
        hgmd_data["match_base"] = True
        hgmd_data["match_version"] = False

    return mane_select_data, mane_plus_clinical_data, hgmd_data, err


def _add_gff_release_info_to_db(
    gff_release: str, reference_genome: ReferenceGenome
) -> GffRelease:
    """
    Add a release version to the database for the GFF file.
    Add reference genome information.
    :param gff_release: string of the release version of the GFF file
    :param reference_genome: a ReferenceGenome object to associate with this GFF file
    :return gff_release: a GffRelease instance
    """
    gff_release, _ = GffRelease.objects.get_or_create(
        gff_release=gff_release, reference_genome=reference_genome
    )
    return gff_release


def _link_release_to_file_id(
    release: TranscriptRelease, file_id: str, file_type: str
) -> None:
    """
    create TranscriptFile and link to TranscriptRelease
    through TranscriptReleaseTranscriptFile

    :param release: a TranscriptRelease object
    :param file_id: a string representing the file ID
    :param file_type: a string representing the file type (e.g. 'MANE Select')
    """
    transcript_file, _ = TranscriptFile.objects.get_or_create(
        file_id=file_id, file_type=file_type
    )

    TranscriptReleaseTranscriptFile.objects.get_or_create(
        transcript_release=release, transcript_file=transcript_file
    )


def _add_transcript_release_info_to_db(
    source: str,
    release_version: str,
    ref_genome: ReferenceGenome,
    files: dict[str, str],
) -> TranscriptRelease:
    """
    For each transcript release, make sure the source, release, and
    supporting files are added to the database.
    Note that the files parameter needs to be provided as a dict, in which keys are
    file types and values are external IDs.

    Error will be raised if the file-id is already linked to another release, source and ref genome
    of a particular file type (e.g. MANE Select)

    Example of error scenario:
        - MANE Select release 0.92 is linked to file-id 12345 in db
        - You uploaded MANE Select release 0.93 but with file-id 12345
        - This will raise a ValueError because the file-id can't be both v0.92 and v0.93

    :param: source, the name of a source of transcript information (e.g. MANE Select)
    :param: release_version, the version of the transcript release as entered by user
    :param: ref_genome, the ReferenceGenome used for this transcript release
    :param: files, a dictionary of files used to define the contents of each release.
    For example, a HGMD release might be defined by a markname and a gene2refseq file

    :return: a TranscriptRelease instance
    """

    # look up or create the source
    source_instance, _ = TranscriptSource.objects.get_or_create(source=source)

    # create the transcript release, or just get it
    # (this could happen if you upload an old release of 1 source, alongside a new release
    # of another source)
    tx_release, _ = TranscriptRelease.objects.get_or_create(
        source=source_instance,
        release=release_version,
        reference_genome=ref_genome,
    )

    for file_type, file_id in files.items():
        # NOTE: check if release, source and ref genome OF A FILE TYPE is already linked to another file-id
        # if so, raise an error, else pass
        # the file-id might still be linked to its previous release, source and ref genome - which is completely valid

        tx_release_file_ids = TranscriptReleaseTranscriptFile.objects.filter(
            transcript_release_id=tx_release.id,
            transcript_file_id__file_type=file_type,
        ).values("transcript_file_id__file_id", "transcript_file_id__file_type")
        # there should only be ONE link of file-id to one RELEASE of a particular file type

        # a different (release, source, ref genome) combination should have a different file-id
        if tx_release_file_ids:
            if (
                tx_release_file_ids[0]["transcript_file_id__file_id"] != file_id
                or tx_release_file_ids[0]["transcript_file_id__file_type"] != file_type
            ):
                raise ValueError(
                    f"The provided file-id '{file_id}' and file-type '{file_type}' is already linked to another "
                    "release, source and ref genome in the db:\n"
                    f"Release version: {release_version}\n"
                    f"Source: {source}.\n"
                    f"Ref genome: {ref_genome.reference_genome}.\n"
                    f'File type: {tx_release_file_ids[0]["transcript_file_id__file_type"]}\n'
                    f'File id: {tx_release_file_ids[0]["transcript_file_id__file_id"]}'
                )

        _link_release_to_file_id(tx_release, file_id, file_type)

    return tx_release


def _parse_reference_genome(ref_genome: str) -> str:
    """
    Convert reference genome into a standardised string.
    Throws error if this doesn't work.

    :param: reference genome string as provided by the user
    :param: reference genome string, post-normalisation
    """
    permitted_grch37 = ["hg19", "37", "grch37"]
    permitted_grch38 = ["hg38", "38", "grch38"]

    if ref_genome.lower() in permitted_grch37:
        return "GRCh37"
    elif ref_genome.lower() in permitted_grch38:
        return "GRCh38"
    else:
        raise ValueError(
            f"Please provide a valid reference genome,"
            f" such as {'; '.join(permitted_grch37)} or "
            f"{'; '.join(permitted_grch38)} - you provided {ref_genome}"
        )


def _get_latest_hgnc_release() -> Version | None:
    """
    Get the latest release in HgncRelease, using packaging.version to handle version formatting
    which isn't 100% consistent. Return None if the table has no matching results.

    :returns: latest version in database
    """
    hgncs = HgncRelease.objects.all()

    return max([Version(v.hgnc_release) for v in hgncs]) if hgncs else None


def _get_latest_gff_release(ref_genome: ReferenceGenome) -> Version | None:
    """
    Get the latest GFF release in GffRelease for a given reference genome,
      using packaging.version because the version formatting
    isn't 100% consistent. Return None if the table has no matching results.

    :param reference_genome: a ReferenceGenome object corresponding to user input
    :returns: latest version in database
    """
    gffs = GffRelease.objects.filter(reference_genome=ref_genome)

    return max([Version(v.gff_release) for v in gffs]) if gffs else None


def _get_latest_transcript_release(
<<<<<<< HEAD
    source: str, ref_genome: ReferenceGenome
) -> TranscriptRelease | None:
=======
    source: Version, ref_genome: ReferenceGenome
) -> Version:
>>>>>>> 42bdaf41
    """
    Get the latest release in the TranscriptRelease table for a given source
    and reference genome. Return None if the table has no matching results.

    :param source: a source string such as 'HGMD', 'MANE Plus Clinical' or 'MANE Select'
    :param reference_genome: a ReferenceGenome object corresponding to user input
<<<<<<< HEAD
    :returns: the latest TranscriptRelease, or None if no database matches
=======
    :returns: latest version in database
>>>>>>> 42bdaf41
    """
    tx_releases = TranscriptRelease.objects.filter(source__source=source).filter(
        reference_genome=ref_genome
    )

    return (
        max([Version(v.release) for v in tx_releases])
        if tx_releases
        else Version("0.0a")
    )
<<<<<<< HEAD
    if not db_results:
        return None
    else:
        db_results_list = [v.release for v in db_results]
        db_results_list.sort(key=Version, reverse=True)
        latest = str(db_results_list[0])
        latest_result = TranscriptRelease.objects.get(
            source__source=source,
            reference_genome=ref_genome,
            release=latest
        )
        return latest_result
=======
>>>>>>> 42bdaf41


def _check_for_transcript_seeding_version_regression(
    hgnc_release: str,
    gff_release: str,
    mane_release: str,
    hgmd_release: str,
    reference_genome: ReferenceGenome,
) -> None:
    """
    For any releases needed for transcript seeding,
    get the latest ones in the database, and check that the user hasn't entered an older one.
    Throw error messages if one or more releases are older than expect, and quit out.
    Otherwise, continue.

    :param hgnc_release: user-input HGNC release version
    :param gff_release: user-input GFF release version
    :param mane_release: user-input MANE release version
    :param hgmd_release: user-input HGMD release version
    """

    input_versions = {
        "HGNC": hgnc_release,
        "GFF": gff_release,
        "MANE": mane_release,
        "HGMD": hgmd_release,
    }

    # find the latest releases in the db
    latest_db_versions = {
        "HGNC": _get_latest_hgnc_release(),
        "GFF": _get_latest_gff_release(reference_genome),
        "MANE": max(
            [
                _get_latest_transcript_release("MANE Select", reference_genome),
                _get_latest_transcript_release("MANE Plus Clinical", reference_genome),
            ]
        ),
        "HGMD": _get_latest_transcript_release("HGMD", reference_genome),
    }

    error = "\n".join(
        [
            f"Provided {source} version {input_version} is a lower version than v{str(latest_db_versions[source])} in the db"
            for source, input_version in input_versions.items()
            if latest_db_versions[source] and Version(input_version) < latest_db_versions[source]
        ]
    )
<<<<<<< HEAD
    if latest_plus_clinical and latest_select:
        manes = [latest_plus_clinical.release, latest_select.release]
        manes.sort(key=Version, reverse=True)
        latest_mane = str(manes[0])
    else:
        latest_mane = None

    latest_hgmd = _get_latest_transcript_release("HGMD", reference_genome)

    too_old = {}

    # for each release: make a sorted list of the user-provided and newest-in-database versions
    if latest_hgnc:
        if Version(str(hgnc_release)) < Version(latest_hgnc):
            too_old["hgnc release"] = latest_hgnc
    if latest_gff:
        if Version(str(gff_release)) < Version(latest_gff):
            too_old["gff release"] = latest_gff
    if latest_mane:
        if Version(str(mane_release)) < Version(latest_mane):
            too_old["mane release"] = latest_mane
    if latest_hgmd:
        if Version(str(hgmd_release)) < Version(latest_hgmd.release):
            too_old["hgmd release"] = latest_hgmd.release

    if too_old:
        error = "; ".join(
            [f"{key} is a lower version than {value}" for key, value in too_old.items()]
        )
        raise ValueError("Abandoning input because: " + error)
=======

    if error:
        raise ValueError("Abandoning input:\n" + error)
>>>>>>> 42bdaf41


# 'atomic' should ensure that any failure rolls back the entire attempt to seed
# transcripts - resetting the database to its start position
@transaction.atomic
def seed_transcripts(
    hgnc_filepath: str,
    hgnc_release: str,
    mane_filepath: str,
    mane_ext_id: str,
    mane_release: str,
    gff_filepath: str,
    gff_release: str,
    g2refseq_filepath: str,
    g2refseq_ext_id: str,
    markname_filepath: str,
    markname_ext_id: str,
    hgmd_release: str,
    reference_genome: str,
    write_error_log: bool,
) -> None:
    """
    Main function to seed transcripts
    Information on transcript releases (and accompanying files) are added to the db.
    Then every gene is added to the db, and each transcript is checked against the
    transcript releases, to work out whether or not its a clinical transcript.
    Finally, each transcript is linked to the releases, allowing the user to
    see what information was used in decision-making.
    :param hgnc_filepath: hgnc file path for gene IDs with current, past, and alias symbols
    :param hgnc_release: the hgnc release (e.g. v1) corresponding to the file in hgnc_filepath
    :param mane_filepath: mane file path for transcripts
    :param mane_ext_id: mane file's ID in DNAnexus or other external platform
    :param mane_release: the mane release (e.g. v1) corresponding to the file in mane_filepath and mane_ext_id
    :param gff_filepath: gff file path
    :param gff_release: the gff release (e.g. v2) corresponding to the file in gff_filepath
    :param g2refseq_filepath: gene2refseq file path
    :param g2refseq_ext_id: gene2refseq file's ID in DNAnexus or other external platform
    :param markname_filepath: markname file path
    :param markname_ext_id: markname file's ID in DNAnexus or other external platform
    :param hgmd_release: the hgmd release (e.g. v2) corresponding to the files in markname_filepath/markname_ext_id and gene2refseq_filepath/gene2refseq_ext_id
    :param reference_genome: the reference genome build, e.g. 37, 38
    :param write_error_log: write error log or not
    """
    # take today's datetime
    current_datetime = dt.datetime.today().strftime("%Y%m%d")

    # prepare error log filename
    error_log: str = f"{current_datetime}_transcript_error.txt"

    # check reference genome makes sense, fetch it
    reference_genome_str = _parse_reference_genome(reference_genome)
    reference_genome, _ = ReferenceGenome.objects.get_or_create(
        reference_genome=reference_genome_str
    )

    # throw errors if the release versions are older than those already in the db
    _check_for_transcript_seeding_version_regression(
        hgnc_release, gff_release, mane_release, hgmd_release, reference_genome
    )

    # TODO: user - replace this with something sensible one day
    user = "init_v1_user"

    # files preparation - parsing the files, and adding release versioning to the database
    hgnc_symbol_to_hgnc_id = _prepare_hgnc_file(hgnc_filepath, hgnc_release, user)
    mane_data = _prepare_mane_file(mane_filepath, hgnc_symbol_to_hgnc_id)
    gff = _prepare_gff_file(gff_filepath, gff_release, user)
    gene2refseq_hgmd = _prepare_gene2refseq_file(g2refseq_filepath)
    markname_hgmd = _prepare_markname_file(markname_filepath)

    # set up the transcript release by adding it, any data sources, and any
    # supporting files to the database. Throw errors for repeated versions.

    gff_release = _add_gff_release_info_to_db(gff_release, reference_genome)

    mane_select_rel = _add_transcript_release_info_to_db(
        "MANE Select", mane_release, reference_genome, {"mane": mane_ext_id}
    )
    mane_plus_clinical_rel = _add_transcript_release_info_to_db(
        "MANE Plus Clinical", mane_release, reference_genome, {"mane": mane_ext_id}
    )
    hgmd_rel = _add_transcript_release_info_to_db(
        "HGMD",
        hgmd_release,
        reference_genome,
        {"hgmd_g2refseq": g2refseq_ext_id, "hgmd_markname": markname_ext_id},
    )

    # for record purpose (just in case)
    all_errors: list[str] = []

    # decide whether a transcript is clinical or not
    # add all this information to the database
    tx_starting = datetime.datetime.now().strftime("%H:%M:%S")
    print(f"Start adding transcripts: {tx_starting}")
    
    for hgnc_id, transcripts in gff.items():
        gene = Gene.objects.get(hgnc_id=hgnc_id)
        # get deduplicated transcripts
        for tx in set(transcripts):
            # get information about how the transcript matches against MANE and HGMD
            (
                mane_select_data,
                mane_plus_clinical_data,
                hgmd_data,
                err,
            ) = _transcript_assign_to_source(
                tx, hgnc_id, mane_data, markname_hgmd, gene2refseq_hgmd
            )
            if err:
                all_errors.append(err)

            # add the transcript to the Transcript table
            transcript = _add_transcript_to_db_with_gff_release(
                gene, tx, reference_genome, gff_release, user
            )

            # link all the releases to the Transcript,
            # with the dictionaries containing match information
            releases_and_data_to_link = {
                mane_select_rel: mane_select_data,
                mane_plus_clinical_rel: mane_plus_clinical_data,
                hgmd_rel: hgmd_data,
            }
            _add_transcript_categorisation_to_db(transcript, releases_and_data_to_link)

    tx_ending = datetime.datetime.now().strftime("%H:%M:%S")
    print(f"Finished adding transcripts to db: {tx_ending}")

    # write error log for those interested to see
    if write_error_log and all_errors:
        print(f"Writing error log to {error_log}")
        with open(error_log, "w") as f:
            f.write("\n".join(all_errors))<|MERGE_RESOLUTION|>--- conflicted
+++ resolved
@@ -915,24 +915,15 @@
 
 
 def _get_latest_transcript_release(
-<<<<<<< HEAD
     source: str, ref_genome: ReferenceGenome
 ) -> TranscriptRelease | None:
-=======
-    source: Version, ref_genome: ReferenceGenome
-) -> Version:
->>>>>>> 42bdaf41
     """
     Get the latest release in the TranscriptRelease table for a given source
     and reference genome. Return None if the table has no matching results.
 
     :param source: a source string such as 'HGMD', 'MANE Plus Clinical' or 'MANE Select'
     :param reference_genome: a ReferenceGenome object corresponding to user input
-<<<<<<< HEAD
     :returns: the latest TranscriptRelease, or None if no database matches
-=======
-    :returns: latest version in database
->>>>>>> 42bdaf41
     """
     tx_releases = TranscriptRelease.objects.filter(source__source=source).filter(
         reference_genome=ref_genome
@@ -943,21 +934,6 @@
         if tx_releases
         else Version("0.0a")
     )
-<<<<<<< HEAD
-    if not db_results:
-        return None
-    else:
-        db_results_list = [v.release for v in db_results]
-        db_results_list.sort(key=Version, reverse=True)
-        latest = str(db_results_list[0])
-        latest_result = TranscriptRelease.objects.get(
-            source__source=source,
-            reference_genome=ref_genome,
-            release=latest
-        )
-        return latest_result
-=======
->>>>>>> 42bdaf41
 
 
 def _check_for_transcript_seeding_version_regression(
@@ -1006,42 +982,9 @@
             if latest_db_versions[source] and Version(input_version) < latest_db_versions[source]
         ]
     )
-<<<<<<< HEAD
-    if latest_plus_clinical and latest_select:
-        manes = [latest_plus_clinical.release, latest_select.release]
-        manes.sort(key=Version, reverse=True)
-        latest_mane = str(manes[0])
-    else:
-        latest_mane = None
-
-    latest_hgmd = _get_latest_transcript_release("HGMD", reference_genome)
-
-    too_old = {}
-
-    # for each release: make a sorted list of the user-provided and newest-in-database versions
-    if latest_hgnc:
-        if Version(str(hgnc_release)) < Version(latest_hgnc):
-            too_old["hgnc release"] = latest_hgnc
-    if latest_gff:
-        if Version(str(gff_release)) < Version(latest_gff):
-            too_old["gff release"] = latest_gff
-    if latest_mane:
-        if Version(str(mane_release)) < Version(latest_mane):
-            too_old["mane release"] = latest_mane
-    if latest_hgmd:
-        if Version(str(hgmd_release)) < Version(latest_hgmd.release):
-            too_old["hgmd release"] = latest_hgmd.release
-
-    if too_old:
-        error = "; ".join(
-            [f"{key} is a lower version than {value}" for key, value in too_old.items()]
-        )
-        raise ValueError("Abandoning input because: " + error)
-=======
 
     if error:
         raise ValueError("Abandoning input:\n" + error)
->>>>>>> 42bdaf41
 
 
 # 'atomic' should ensure that any failure rolls back the entire attempt to seed
