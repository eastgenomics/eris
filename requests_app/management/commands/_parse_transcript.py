import datetime as dt
import pandas as pd
import re
import numpy as np
from django.db import transaction

pd.options.mode.chained_assignment = None  # default='warn'
import datetime

from .history import History
from requests_app.models import (
    Gene,
    Transcript,
    TranscriptRelease,
    TranscriptSource,
    TranscriptFile,
    TranscriptReleaseTranscript,
    TranscriptReleaseTranscriptFile,
    PanelGene,
<<<<<<< HEAD
    HgncRelease,
    GeneHgncRelease,
    GeneHgncReleaseHistory
=======
    ReferenceGenome,
>>>>>>> 0b42c6ef
)


def _update_existing_gene_metadata_symbol_in_db(
    hgnc_id_to_approved_symbol: dict[str:str],
    hgnc_release: HgncRelease,
    user: str
) -> None:
    """
    Function to update gene metadata in db using hgnc dump prepared dictionaries
    Updates approved symbol if that has changed.
    To speed up the function, we utilise looping over lists-of-dictionaries,
    and bulk updates.

    :param hgnc_id_to_approved_symbol: dictionary of hgnc id to approved symbol
    :param hgnc_release: the HgncRelease for the currently-uploaded HGNC file
    :param user: currently a string to describe the user
    """

    every_db_gene = [{i.hgnc_id: i.gene_symbol} for i in Gene.objects.all()]

    gene_symbol_updates = []
    gene_hgnc_release_new = []

    for gene_info in every_db_gene:
        for hgnc_id, gene_symbol in gene_info.items():
            # if gene symbol in db differ from approved symbol in hgnc
            if hgnc_id in hgnc_id_to_approved_symbol:
                if gene_symbol != hgnc_id_to_approved_symbol[hgnc_id]:
                    # queue up the Gene object to be updated
                    gene = Gene.objects.get(hgnc_id=hgnc_id)
                    gene.gene_symbol = hgnc_id_to_approved_symbol[hgnc_id]
                    gene_symbol_updates.append(gene)

                    # queue up the changed Gene object to be linked to the current HgncRelease
                    gene_hgnc_release = GeneHgncRelease(
                        gene=Gene,
                        hgnc_release=hgnc_release
                    )
                    gene_hgnc_release_new.append(gene_hgnc_release)


    now = datetime.datetime.now().strftime("%H:%M:%S")
    print(f"Start gene symbol bulk update: {now}")
    Gene.objects.bulk_update(gene_symbol_updates, ["gene_symbol"])
    gene_hgnc_created = GeneHgncRelease.objects.bulk_create(gene_hgnc_release, ignore_conflicts=True)
    
    # bulk create history entries for the changes?
    #TODO: check that we get PIDs back for FAILED rows as well as CREATED rows?
    for i in gene_hgnc_created:
        GeneHgncReleaseHistory(gene_hgnc_release=i,
                               note=History.gene_hgnc_release_approved_symbol_change,
                               user=user)


def _update_existing_gene_metadata_aliases_in_db(
    hgnc_id_to_alias_symbols: dict[str:str],
    hgnc_release: HgncRelease
) -> None:
    """
    Function to update gene metadata in db using hgnc dump prepared dictionaries
    Updates alias symbols if those have changed.
    To speed up the function, we utilise looping over lists-of-dictionaries,
    and bulk updates.

    :param hgnc_id_to_alias_symbols: dictionary of hgnc id to alias symbols
    """

    hgnc_id_list = [{i.hgnc_id: i.alias_symbols} for i in Gene.objects.all()]

    gene_alias_updates = []
    gene_hgnc_release_new = []

    for gene_info in hgnc_id_list:
        for hgnc_id, alias_symbols in gene_info.items():
            # if hgnc id in dictionary, and alias symbols are not all pd.nan
            if (
                hgnc_id in hgnc_id_to_alias_symbols
                and not pd.isna(hgnc_id_to_alias_symbols[hgnc_id]).all()
            ):
                joined_new_alias_symbols = ",".join(hgnc_id_to_alias_symbols[hgnc_id])
                if alias_symbols != joined_new_alias_symbols:
                    gene = Gene.objects.get(hgnc_id=hgnc_id)
                    gene.alias_symbols = joined_new_alias_symbols
                    gene_alias_updates.append(gene)
                    # queue up the changed Gene object to be linked to the current HgncRelease
                    gene_hgnc_release = GeneHgncRelease.objects.create(
                        gene=Gene,
                        hgnc_release=hgnc_release
                    )
                    gene_hgnc_release_new.append(gene_hgnc_release)

    now = datetime.datetime.now().strftime("%H:%M:%S")
    print(f"Start gene alias bulk update: {now}")
    Gene.objects.bulk_update(gene_alias_updates, ["alias_symbols"])
    geen_hgnc_created = GeneHgncRelease.objects.bulk_create(gene_hgnc_release, ignore_conflicts=True)


def _add_new_genes_to_db(
    approved_symbols: dict[str:str], alias_symbols: dict[str:list]
) -> None:
    """
    If a gene exists in the HGNC file, but does NOT exist in the db, make it.

    To speed up the function, we utilise looping over lists-of-dictionaries,
    and bulk updates.

    :param approved_symbols: dictionary of hgnc id to approved symbols
    :param alias_symbols: dictionary of hgnc id to alias symbols
    """
    genes_to_create = []

    # all hgncs already in db
    already_exist = [i.hgnc_id for i in Gene.objects.all()]

    # get all possible HGNC IDs
    all_hgnc_in_approved = list(set(approved_symbols.keys()))
    all_hgnc_in_alias = list(set(alias_symbols.keys()))
    hgncs = all_hgnc_in_alias + all_hgnc_in_approved
    hgncs_not_in_db = list(set(hgncs) - set(already_exist))

    for hgnc_id in hgncs_not_in_db:
        # get approved symbols
        matches = approved_symbols[hgnc_id]
        if matches:
            symbol_match = matches
        else:
            symbol_match = None

        # get aliases
        matches = alias_symbols[hgnc_id]
        if matches:
            alias_match = matches
        else:
            alias_match = None

        new_gene = Gene(
            hgnc_id=hgnc_id, gene_symbol=symbol_match, alias_symbols=alias_match
        )
        genes_to_create.append(new_gene)

    now = datetime.datetime.now().strftime("%H:%M:%S")
    print(f"Start gene bulk create: {now}")
    Gene.objects.bulk_create(genes_to_create)


def _prepare_hgnc_file(hgnc_file: str, hgnc_version: str, user: str) -> dict[str, str]:
    """
    Read hgnc file, sanity-check it, and prepare four dictionaries:
    1. gene symbol to hgnc id
    2. hgnc id to approved symbol
    4. hgnc id to alias symbols

    Create a HGNC release version if applicable

    Finally, update any metadata for existing genes in the Eris database -
    if this has changed since the last HGNC upload.

    :param hgnc_file: hgnc file path
    :param hgnc_version: a string describing the in-house-assigned release version of 
    the HGNC file
    :param user: str, the user's name
    :return: gene symbol to hgnc id dict
    """
    hgnc: pd.DataFrame = pd.read_csv(hgnc_file, delimiter="\t")

    needed_cols = ["HGNC ID", "Approved symbol", "Alias symbols"]
    _sanity_check_cols_exist(hgnc, needed_cols, "HGNC dump")

    # prepare dictionary files
    hgnc_symbol_to_hgnc_id = dict(zip(hgnc["Approved symbol"], hgnc["HGNC ID"]))

    hgnc_id_to_approved_symbol = dict(zip(hgnc["HGNC ID"], hgnc["Approved symbol"]))
    hgnc_id_to_alias_symbols = (
        hgnc.groupby("HGNC ID")["Alias symbols"].apply(list).to_dict()
    )

    # create HGNC release
    hgnc_release, _ = HgncRelease.objects.create(hgnc_release=hgnc_version)

    with transaction.atomic():

        _update_existing_gene_metadata_symbol_in_db(hgnc_id_to_approved_symbol, hgnc_release,
                                                    user)
        _update_existing_gene_metadata_aliases_in_db(hgnc_id_to_alias_symbols, hgnc_release)
        _add_new_genes_to_db(hgnc_id_to_approved_symbol, hgnc_id_to_alias_symbols, hgnc_release)

    return hgnc_symbol_to_hgnc_id


def _sanity_check_cols_exist(
    df: pd.DataFrame, needed_cols: list, filename: str
) -> None:
    """
    Check for expected columns in a DataFrame.
    Collects together errors and asserts them all at once, if there's more than one issue.
    :param: df - a Pandas Dataframe
    :param: needed_cols - a list of column names to check for
    :param: filename - a reference to use for the file being checked
    :return: None
    """
    errors = []
    for x_col in needed_cols:
        if not x_col in df.columns:
            errors.append(
                f"Missing column {x_col} from {filename} file - please check the file"
            )

    errors = "; ".join(errors)
    assert not errors, errors


def _prepare_mane_file(
    mane_file: str, hgnc_symbol_to_hgnc_id: dict[str, str]
) -> list[dict]:
    """
    Read through MANE files and prepare a list of dicts,
    each dict containing a transcript, HGNC ID, and the MANE type.

    :param mane_file: mane file path
    :param hgnc_symbol_to_hgnc_id: dictionary of hgnc symbol to hgnc id
        to turn gene-id in mane to hgnc-id

    :return: list of dictionaries - each dict is a filtered row from the dataframe
    """
    mane = pd.read_csv(mane_file)

    needed_mane_cols = ["Gene", "MANE TYPE", "RefSeq StableID GRCh38 / GRCh37"]
    _sanity_check_cols_exist(mane, needed_mane_cols, "MANE")

    filtered_mane = mane[
        mane["MANE TYPE"].isin(["MANE SELECT", "MANE PLUS CLINICAL"])
    ]  # only mane select and mane plus clinical transcripts

    filtered_mane["HGNC ID"] = (
        filtered_mane["Gene"].astype(str).map(hgnc_symbol_to_hgnc_id)
    )

    # some renaming
    filtered_mane = filtered_mane.rename(
        columns={"RefSeq StableID GRCh38 / GRCh37": "RefSeq"}
    )
    min_cols = filtered_mane[["HGNC ID", "RefSeq", "MANE TYPE"]]

    result_dict = min_cols.to_dict("records")

    return result_dict


def _prepare_gff_file(gff_file: str) -> dict[str, list]:
    """
    Read through gff files (from DNANexus)
    and prepare dict of hgnc id to list of transcripts

    :param gff_file: gff file path

    :return: dictionary of hgnc id to list of transcripts
    """

    gff = pd.read_csv(
        gff_file,
        delimiter="\t",
        names=[
            "chrome",
            "start",
            "end",
            "hgnc",
            "transcript",
            "exon",
        ],
        dtype=str,
    )

    needed_cols = ["hgnc", "transcript"]
    _sanity_check_cols_exist(gff, needed_cols, "gff")

    return (
        gff.groupby("hgnc")
        .agg({"transcript": lambda x: list(set(list(x)))})
        .to_dict()["transcript"]
    )


def _prepare_gene2refseq_file(g2refseq_file: str) -> dict:
    """
    Reads through gene2refseq file (from HGMD database)
    and generates a dict mapping of HGMD ID to a list which can contain [refcore, refversion],
    e.g. 'id': [["NM_100", "2"]]

    :param g2refseq_file: gene2refseq file path

    :return: dictionary of hgmd id to list of not "tuple" [refcore, refversion]
    """

    # read with dtype str to avoid pandas converting to int64
    df = pd.read_csv(g2refseq_file, dtype=str)

    needed_cols = ["refcore", "refversion", "hgmdID"]
    _sanity_check_cols_exist(df, needed_cols, "gene2refseq")

    # create list of refcore + refversion
    df["core_plus_version"] = pd.Series(zip(df["refcore"], df["refversion"])).map(list)

    # make sure there's no whitespace in hgmd id
    df["hgmdId"] = df["hgmdID"].str.strip()

    # return dictionary of hgmd id to list of [refcore, refversion]
    return df.groupby("hgmdID")["core_plus_version"].apply(list).to_dict()


def _prepare_markname_file(markname_file: str) -> dict[str:list]:
    """
    Reads through markname file (from HGMD database)
    and generates a dict mapping of hgnc id to list of gene id

    :param markname_file: markname file path

    :return: dictionary of hgnc id to list of gene-id
    """
    markname = pd.read_csv(markname_file)

    needed_cols = ["hgncID"]
    _sanity_check_cols_exist(markname, needed_cols, "markname")

    return markname.groupby("hgncID")["gene_id"].apply(list).to_dict()


def _add_transcript_to_db(
    gene: Gene, transcript: str, ref_genome: ReferenceGenome
) -> Transcript:
    """
    Add each transcript to the database, with its gene.

    :param: gene, a Gene in need to linking to a transcript
    :param: transcript, the name of a transcript to add to the db
    :param: ref_genome, the ReferenceGenome of this version of the transcript

    :returns: Transcript instance, for the transcript added to the db
    """
    tx, _ = Transcript.objects.get_or_create(
        transcript=transcript, gene=gene, reference_genome=ref_genome
    )
    tx.save()
    return tx


def _add_transcript_categorisation_to_db(
    transcript: Transcript, data: dict[TranscriptRelease : dict[str:bool]]
) -> None:
    """
    Each transcript has been searched for in different transcript release files,
    to work out whether its a default clinical transcript or not.
    For example, if a transcript was found in MANE Select, causing the search for a
    transcript to stop, then the transcript will be 'clinical=True' in its linked
    'MANE Select' release, and 'clinical=None' in the linked releases of 'MANE Plus Clinical'
    and 'HGMD'.
    This function stores that search information, along with the transcript-release
    link.

    :param: the Transcript object
    :param: a dictionary containing TranscriptRelease objects (generally 1 for MANE Select,
    1 for MANE Plus Clinical and 1 for HGMD), each of which has a dictionary as its key.
    The nested dictionary contains the keys 'match_version', 'match_base' and 'clinical'
    which tells you whether the tx was found in the release (True/False) or not looked
    for (None).
    """
    TranscriptReleaseTranscript.objects.bulk_create(
        [
            TranscriptReleaseTranscript(
                transcript=transcript,
                release=release,
                match_version=data["match_version"],
                match_base=data["match_base"],
                default_clinical=data["clinical"],
            )
            for release, data in data.items()
        ],
        ignore_conflicts=True,
    )


def _get_clin_transcript_from_hgmd_files(
    hgnc_id: str, markname: dict, gene2refseq: dict
) -> tuple[str | None, str | None]:
    """
    Fetch the transcript linked to a particular gene in HGMD.
    First, need to find the gene's ID in the 'markname' table's file,
    then use the ID to find the gene's entries in the 'gene2refseq' table's file.
    Catch various error scenarios too.
    :param: hgnc_id of a gene
    :param: markname, a dictionary of information from a HGMD markname file
    :param: gene2refseq, a dict of information from a HGMD gene2refseq file
    :return: transcript linked to the gene in HGMD
    :return: error message if any
    """
    # HGMD database transcript search
    # hgmd write HGNC ID as XXXXX rather than HGNC:XXXXX
    short_hgnc_id = hgnc_id.replace("HGNC:", "")

    # Error states: hgnc id not in markname table / hgmd database,
    # or hgnc id has more than one entry
    if short_hgnc_id not in markname:
        err = f"{hgnc_id} not found in markname HGMD table"
        return None, err

    if len(markname[short_hgnc_id]) > 1:
        err = f"{hgnc_id} has two or more entries in markname HGMD table."
        return None, err

    # get the gene-id from markname table
    markname_gene_id = markname[short_hgnc_id][0]

    # Throw errors if the HGNC ID is None or pd.nan, if the gene ID from
    # markname isn't in gene2refseq, or if a gene has multiple entries in the
    # HGMD database (list with lists),
    # because assessment of clinical/non-clinical won't be possible.
    if not markname_gene_id or pd.isna(markname_gene_id):
        err = f"{hgnc_id} has no gene_id in markname table"
        return None, err

    markname_gene_id = markname_gene_id.strip()

    if markname_gene_id not in gene2refseq:
        err = f"{hgnc_id} with gene id {markname_gene_id} not in gene2refseq table"
        return None, err

    if len(gene2refseq[markname_gene_id]) > 1:
        joined_entries = [i[0] for i in gene2refseq[markname_gene_id]]
        err = f'{hgnc_id} has more than one transcript in the HGMD database: {",".join(joined_entries)}'
        return None, err

    # gene2refseq data for gene-id
    hgmd_base = gene2refseq[markname_gene_id][0][0]

    return hgmd_base, None


def _transcript_assign_to_source(
    tx: str,
    hgnc_id: str,
    mane_data: list[dict],
    markname_hgmd: dict,
    gene2refseq_hgmd: dict,
) -> tuple[dict, dict, dict, str | None]:
    """
    Carries out the logic for deciding whether a transcript is clinical, or non-clinical.
    Checks MANE first, then HGMD, to see if clinical status can be assigned

    :param: tx, the string name of a transcript to look for in sources
    :param: hgnc_id of a gene linked to the above transcript
    :param: mane_data, information extracted from a MANE file as a list of dicts
    :param: markname_hgmd, information extracted from HGMD's markname file as a dict
    :param: gene2refseq_hgmd, information extracted from HGMD's gene2refseq file as a dict

    :return: mane_select_data, containing info from MANE Select
    :return: mane_plus_clinical_data, containing info from MANE Plus Clinical
    :return: hgmd_data, containing info from HGMD
    :return: err, error message if any
    """
    mane_select_data = {"clinical": None, "match_base": None, "match_version": None}
    mane_plus_clinical_data = {
        "clinical": None,
        "match_base": None,
        "match_version": None,
    }
    hgmd_data = {"clinical": None, "match_base": None, "match_version": None}
    err = None

    tx_base = re.sub(r"\.[\d]+$", "", tx)

    # First, find the transcript in the MANE file data
    # Note that data in MANE can be Plus Clinical or Select
    mane_exact_match = [d for d in mane_data if d["RefSeq"] == tx]
    mane_base_match = [
        d for d in mane_data if re.sub(r"\.[\d]+$", "", d["RefSeq"]) == tx_base
    ]

    if mane_exact_match:
        if len(mane_exact_match) > 1:
            # check if we really need this transcript, because there's Panel-Gene
            # it's relevant to. If yes, throw an error, otherwise, just skip it
            rel_panels = PanelGene.objects.filter(gene__hgnc_id=hgnc_id)
            if len(rel_panels) != 0:
                raise ValueError(f"Transcript in MANE more than once: {tx}")
            else:
                err = f"Transcript in MANE more than once, can't resolve: {tx}"
                return mane_select_data, mane_plus_clinical_data, hgmd_data, err
        else:
            # determine whether it's MANE Select or Plus Clinical and return everything
            source = mane_exact_match[0]["MANE TYPE"]
            if str(source).lower() == "mane select":
                mane_select_data["clinical"] = True
                mane_select_data["match_base"] = True
                mane_select_data["match_version"] = True
            elif str(source).lower() == "mane plus clinical":
                mane_plus_clinical_data["clinical"] = True
                mane_plus_clinical_data["match_base"] = True
                mane_plus_clinical_data["match_version"] = True
            else:
                raise ValueError(
                    "MANE Type does not match MANE Select or MANE Plus Clinical"
                    " - check how mane_data has been set up"
                )
            return mane_select_data, mane_plus_clinical_data, hgmd_data, err

    # fall through to here if no exact match - see if there's a versionless match instead
    if mane_base_match:
        if len(mane_base_match) > 1:
            rel_panels = PanelGene.objects.filter(gene__hgnc_id=hgnc_id)
            if len(rel_panels) != 0:
                raise ValueError(f"Versionless ranscript in MANE more than once: {tx}")
            else:
                err = f"Versionless transcript in MANE more than once, can't resolve: {tx}"
                return mane_select_data, mane_plus_clinical_data, hgmd_data, err
        source = mane_base_match[0]["MANE TYPE"]
        if str(source).lower() == "mane select":
            mane_select_data["clinical"] = True
            mane_select_data["match_base"] = True
            mane_select_data["match_version"] = False
        elif str(source).lower() == "mane plus clinical":
            mane_plus_clinical_data["clinical"] = True
            mane_plus_clinical_data["match_base"] = True
            mane_plus_clinical_data["match_version"] = False
        else:
            raise ValueError(
                "MANE Type does not match MANE Select or MANE Plus Clinical"
                " - check how mane_data has been set up"
            )
        return mane_select_data, mane_plus_clinical_data, hgmd_data, err

    # hgnc id for the transcript's gene is not in MANE -
    # hgnc id for the transcript's gene is not in MANE -
    # instead, see which transcript is linked to the gene in HGMD
    hgmd_transcript_base, err = _get_clin_transcript_from_hgmd_files(
        hgnc_id, markname_hgmd, gene2refseq_hgmd
    )

    # does the HGMD transcript match the one we're currently looping through?
    # note HGMD doesn't have versions
    if tx_base == hgmd_transcript_base:
        hgmd_data["clinical"] = True
        hgmd_data["match_base"] = True
        hgmd_data["match_version"] = False

    return mane_select_data, mane_plus_clinical_data, hgmd_data, err


def _add_transcript_release_info_to_db(
    source: str, release_version: str, ref_genome: ReferenceGenome, files: dict
) -> None:
    """
    For each transcript release, make sure the source, release, and
    supporting files are added to the database.
    Note that the files parameter needs to be provided as a dict, in which keys are
    file types and values are external IDs.
    Errors will be raised if the release is already in the database AND its linked
    file IDs are different from what the user tried to input.

    :param: source, the name of a source of transcript information (e.g. MANE Select)
    :param: release_version, the version of the transcript release as entered by user
    :param: ref_genome, the ReferenceGenome used for this transcript release
    :param: files, a dictionary of files used to define the contents of each release.
    For example, a HGMD release might be defined by a markname and a gene2refseq file
    """
    errors = []

    # look up or create the source
    source_instance, _ = TranscriptSource.objects.get_or_create(source=source)

    # create the transcript release, or just get it
    # (this could happen if you upload an old release of 1 source, alongside a new release
    # of another source)
    release, release_created = TranscriptRelease.objects.get_or_create(
        source=source_instance,
        external_release_version=release_version,
        reference_genome=ref_genome,
    )

    if release_created:
        # Create the files from the dictionary provided, and link them to releases
        for file_type, file_id in files.items():
            file, _ = TranscriptFile.objects.get_or_create(
                file_id=file_id, file_type=file_type
            )

            file_release, _ = TranscriptReleaseTranscriptFile.objects.get_or_create(
                transcript_release=release, transcript_file=file
            )

    else:
        # if the release exists already, trigger an error if we are trying to link
        # new files to the existing release. If files are unchanged, do nothing
        for file_type, file_id in files.items():
            existing_file = TranscriptFile.objects.filter(file_id=file_id)
            if not existing_file:
                errors.append(
                    f"Transcript release {source} {release_version} "
                    f"already exists in db, but the uploaded file {file_id} is not "
                    f"in the db. Please review."
                )
            else:
                for file in existing_file:
                    links = TranscriptReleaseTranscriptFile.objects.filter(
                        transcript_file=file
                    )
                    for x in links:
                        if x.transcript_release != release:
                            errors.append(
                                f"Transcript file {file.file_id} "
                                f"already exists in db, but with a different transcript: "
                                f"{x.transcript_release}. Please review."
                            )
        # check we don't have files in the database for this release, that the user
        # ISN'T currently adding
        all_links_for_release = TranscriptReleaseTranscriptFile.objects.filter(
            transcript_release=release
        )
        for i in all_links_for_release:
            result = i.transcript_file.file_id
            if result not in files.values():
                errors.append(
                    f"Transcript file {result} "
                    f"is linked to the release in the db, but wasn't uploaded. "
                    f"Please review."
                )

    if errors:
        msg = " ".join(errors)
        raise ValueError(msg)

    return release


def _parse_reference_genome(ref_genome: str) -> str:
    """
    Convert reference genome into a standardised string.
    Throws error if this doesn't work.

    :param: reference genome string as provided by the user
    :param: reference genome string, post-normalisation
    """
    permitted_grch37 = ["hg19", "37", "grch37"]
    permitted_grch38 = ["hg38", "38", "grch38"]

    if ref_genome.lower() in permitted_grch37:
        return "GRCh37"
    elif ref_genome.lower() in permitted_grch38:
        return "GRCh38"
    else:
        raise ValueError(
            f"Please provide a valid reference genome,"
            f" such as {'; '.join(permitted_grch37)} or "
            f"{'; '.join(permitted_grch38)} - you provided {ref_genome}"
        )


# 'atomic' should ensure that any failure rolls back the entire attempt to seed
# transcripts - resetting the database to its start position
@transaction.atomic
def seed_transcripts(
    hgnc_filepath: str,
    hgnc_release: str,
    mane_filepath: str,
    mane_ext_id: str,
    mane_release: str,
    gff_filepath: str,
    g2refseq_filepath: str,
    g2refseq_ext_id: str,
    markname_filepath: str,
    markname_ext_id: str,
    hgmd_release: str,
    reference_genome: str,  # add reference genome metadata on transcript model
    write_error_log: bool,
) -> None:
    """
    Main function to seed transcripts
    Information on transcript releases (and accompanying files) are added to the db.
    Then every gene is added to the db, and each transcript is checked against the
    transcript releases, to work out whether or not its a clinical transcript.
    Finally, each transcript is linked to the releases, allowing the user to
    see what information was used in decision-making.
    :param hgnc_filepath: hgnc file path for gene IDs with current, past, and alias symbols
    :param mane_filepath: mane file path for transcripts
    :param mane_ext_id: mane file's ID in DNAnexus or other external platform
    :param mane_release: the mane release (e.g. v1) corresponding to the file in mane_filepath and mane_ext_id
    :param gff_filepath: gff file path
    :param g2refseq_filepath: gene2refseq file path
    :param g2refseq_ext_id: gene2refseq file's ID in DNAnexus or other external platform
    :param markname_filepath: markname file path
    :param markname_ext_id: markname file's ID in DNAnexus or other external platform
    :param hgmd_release: the hgmd release (e.g. v2) corresponding to the files in markname_filepath/markname_ext_id and gene2refseq_filepath/gene2refseq_ext_id
    :param reference_genome: the reference genome build, e.g. 37, 38
    :param write_error_log: write error log or not
    """
    # take today datetime
    current_datetime = dt.datetime.today().strftime("%Y%m%d")

    # prepare error log filename
    error_log: str = f"{current_datetime}_transcript_error.txt"

<<<<<<< HEAD
    # user - replace this with something sensible one day
    user = "transcripts_test_user"
=======
    # check reference genome makes sense, fetch it
    reference_genome_str = _parse_reference_genome(reference_genome)
    reference_genome, _ = ReferenceGenome.objects.get_or_create(
        reference_genome=reference_genome_str
    )
>>>>>>> 0b42c6ef

    # files preparation
    hgnc_symbol_to_hgnc_id = _prepare_hgnc_file(hgnc_filepath, hgnc_release, user)
    mane_data = _prepare_mane_file(mane_filepath, hgnc_symbol_to_hgnc_id)
    gff = _prepare_gff_file(gff_filepath)
    gene2refseq_hgmd = _prepare_gene2refseq_file(g2refseq_filepath)
    markname_hgmd = _prepare_markname_file(markname_filepath)

    # set up the transcript release by adding it, any data sources, and any
    # supporting files to the database. Throw errors for repeated versions.
    mane_select_rel = _add_transcript_release_info_to_db(
        "MANE Select", mane_release, reference_genome, {"mane": mane_ext_id}
    )
    mane_plus_clinical_rel = _add_transcript_release_info_to_db(
        "MANE Plus Clinical", mane_release, reference_genome, {"mane": mane_ext_id}
    )
    hgmd_rel = _add_transcript_release_info_to_db(
        "HGMD",
        hgmd_release,
        reference_genome,
        {"hgmd_g2refseq": g2refseq_ext_id, "hgmd_markname": markname_ext_id},
    )

    # for record purpose (just in case)
    all_errors: list[str] = []

    # decide whether a transcript is clinical or not
    # add all this information to the database
    tx_starting = datetime.datetime.now().strftime("%H:%M:%S")
    print(f"Start adding transcripts: {tx_starting}")
    for hgnc_id, transcripts in gff.items():
        gene = Gene.objects.get(hgnc_id=hgnc_id)
        # get deduplicated transcripts
        transcripts = set(transcripts)
        for tx in transcripts:
            # get information about how the transcript matches against MANE and HGMD
            (
                mane_select_data,
                mane_plus_clinical_data,
                hgmd_data,
                err,
            ) = _transcript_assign_to_source(
                tx, hgnc_id, mane_data, markname_hgmd, gene2refseq_hgmd
            )
            if err:
                all_errors.append(err)

            # add the transcript to the Transcript table
            transcript = _add_transcript_to_db(gene, tx, reference_genome)

            # link all the releases to the Transcript,
            # with the dictionaries containing match information
            releases_and_data_to_link = {
                mane_select_rel: mane_select_data,
                mane_plus_clinical_rel: mane_plus_clinical_data,
                hgmd_rel: hgmd_data,
            }
            _add_transcript_categorisation_to_db(transcript, releases_and_data_to_link)

    tx_ending = datetime.datetime.now().strftime("%H:%M:%S")
    print(f"Finished adding transcripts to db: {tx_ending}")

    # write error log for those interested to see
    if write_error_log and all_errors:
        print(f"Writing error log to {error_log}")
        with open(error_log, "w") as f:
            f.write("\n".join(all_errors))<|MERGE_RESOLUTION|>--- conflicted
+++ resolved
@@ -17,13 +17,10 @@
     TranscriptReleaseTranscript,
     TranscriptReleaseTranscriptFile,
     PanelGene,
-<<<<<<< HEAD
     HgncRelease,
     GeneHgncRelease,
     GeneHgncReleaseHistory
-=======
     ReferenceGenome,
->>>>>>> 0b42c6ef
 )
 
 
@@ -724,16 +721,14 @@
     # prepare error log filename
     error_log: str = f"{current_datetime}_transcript_error.txt"
 
-<<<<<<< HEAD
-    # user - replace this with something sensible one day
-    user = "transcripts_test_user"
-=======
     # check reference genome makes sense, fetch it
     reference_genome_str = _parse_reference_genome(reference_genome)
     reference_genome, _ = ReferenceGenome.objects.get_or_create(
         reference_genome=reference_genome_str
     )
->>>>>>> 0b42c6ef
+
+    # user - replace this with something sensible one day
+    user = "transcripts_test_user"
 
     # files preparation
     hgnc_symbol_to_hgnc_id = _prepare_hgnc_file(hgnc_filepath, hgnc_release, user)
