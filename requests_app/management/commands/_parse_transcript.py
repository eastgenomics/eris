--- conflicted
+++ resolved
@@ -1025,11 +1025,7 @@
             f"Provided {source} version {input_version} is a lower version than v{str(latest_db_versions[source])} in the db"
             for source, input_version in input_versions.items()
             if latest_db_versions[source]
-<<<<<<< HEAD
-            and Version(input_version) < latest_db_versions[source]
-=======
             and Version(input_versions[source]) < Version(latest_db_versions[source])
->>>>>>> 9994b30b
         ]
     )
 
@@ -1129,14 +1125,9 @@
     # decide whether a transcript is clinical or not
     # add all this information to the database
     tx_starting = datetime.datetime.now().strftime("%H:%M:%S")
-<<<<<<< HEAD
     print(f"Start adding transcripts to db: {tx_starting}")
 
     release_categories = []
-=======
-    print(f"Start adding transcripts: {tx_starting}")
-
->>>>>>> 9994b30b
     for hgnc_id, transcripts in gff.items():
         gene = Gene.objects.get(hgnc_id=hgnc_id)
         # get deduplicated transcripts
