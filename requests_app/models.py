from django.db import models


class ReferenceGenome(models.Model):
    """Defines the reference genome builds"""

    reference_genome = models.TextField(
        verbose_name="reference genome build", null=False
    )

    class Meta:
        db_table = "reference_genome"

    def __str__(self):
        return str(self.id)


class Panel(models.Model):
    """Defines a single internal panel"""

    # this is the PanelApp Panel id itself
    external_id = models.TextField(verbose_name="external panel id", null=True)

    # metadata
    panel_name = models.TextField(verbose_name="Panel Name")

    panel_source = models.TextField(verbose_name="panel source")

    panel_version = models.TextField(
        verbose_name="panel version",
        null=True,
    )

    # whether panel is created from test directory
    test_directory = models.BooleanField(
        verbose_name="created from test directory",
        null=True,
        default=False,
    )

    # whether panel is customized
    custom = models.BooleanField(
        verbose_name="custom panel",
        null=True,
        default=False,
    )

    # creation date
    created = models.DateTimeField(
        verbose_name="created",
        auto_now_add=True,
    )

    # whether a panel is waiting for human review
    pending = models.BooleanField(
        verbose_name="pending activation",
        null=True,
        default=False,
    )

    class Meta:
        db_table = "panel"

    def __str__(self):
        return str(self.id)


class SuperPanel(models.Model):
    """
    Defines Superpanels - these are panels made of child panels added together.
    Otherwise very similar to Panels.
    """

    # this is the PanelApp Panel id itself
    external_id = models.TextField(verbose_name="external panel id", null=True)

    # metadata
    panel_name = models.TextField(verbose_name="Superpanel Name")

    panel_source = models.TextField(
        verbose_name="superpanel source",
    )

    panel_version = models.TextField(
        verbose_name="superpanel version",
        null=True,
    )

    # whether panel is created from test directory
    test_directory = models.BooleanField(
        verbose_name="created from test directory",
        null=True,
        default=False,
    )

    # whether panel is customized
    custom = models.BooleanField(
        verbose_name="custom superpanel",
        null=True,
        default=False,
    )

    # creation date
    created = models.DateTimeField(
        verbose_name="created",
        auto_now_add=True,
    )

    # whether a panel is waiting for human review
    pending = models.BooleanField(
        verbose_name="pending activation",
        null=True,
        default=False,
    )

    class Meta:
        db_table = "superpanel"

    def __str__(self):
        return str(self.id)


class PanelSuperPanel(models.Model):
    """
    Defines links between SuperPanels and their constituent Panels.
    Necessary because a SuperPanel can contain any number of panels,
    and a Panel could possibly be in multiple SuperPanels.
    """

    panel = models.ForeignKey(
        Panel, verbose_name="component panel", on_delete=models.PROTECT
    )

    superpanel = models.ForeignKey(
        SuperPanel, verbose_name="superpanel", on_delete=models.PROTECT
    )

    class Meta:
        db_table = "panel_superpanel"

    def __str__(self):
        return str(self.id)


class ClinicalIndication(models.Model):
    """Defines a single clinical indication"""

    r_code = models.TextField(verbose_name="r code")

    name = models.TextField(verbose_name="clinical indication name")

    test_method = models.TextField(verbose_name="test method")

    pending = models.BooleanField(
        verbose_name="pending activation",
        null=True,
        default=False,
    )

    # creation date
    created = models.DateTimeField(
        verbose_name="created",
        auto_now_add=True,
    )

    class Meta:
        db_table = "clinical_indication"

    def __str__(self):
        return str(self.id)


class ClinicalIndicationPanel(models.Model):
    """
    Defines an association between a clinical indication and a panel
    and when that association is made

    e.g. Normally when importing new Test Directory
    a new association between Clinical Indication and new version of
    Panel might be made
    """

    # metadata
    config_source = models.TextField(
        verbose_name="config source",
        null=True,
    )

    td_version = models.TextField(
        verbose_name="test directory version",
        null=True,
    )

    # creation date
    created = models.DateTimeField(
        verbose_name="created",
        auto_now_add=True,
    )

    last_updated = models.DateTimeField(
        verbose_name="last updated",
        null=True,
        auto_now=True,
    )

    # foreign keys
    clinical_indication = models.ForeignKey(
        ClinicalIndication,
        verbose_name="clinical indication id",
        on_delete=models.PROTECT,
    )  # required

    panel = models.ForeignKey(
        Panel,
        verbose_name="panel id",
        on_delete=models.PROTECT,
    )  # required

    # active status
    current = models.BooleanField(verbose_name="latest association")

    pending = models.BooleanField(
        verbose_name="pending review",
        null=True,
        default=False,
    )

    class Meta:
        db_table = "clinical_indication_panel"

    def __str__(self):
        return str(self.id)


class ClinicalIndicationSuperPanel(models.Model):
    """
    Defines an association between a clinical indication and a superpanel
    and when that association is made

    e.g. Normally when importing new Test Directory
    a new association between Clinical Indication and new version of
    Panel might be made
    """

    # metadata
    config_source = models.TextField(
        verbose_name="config source",
        null=True,
    )

    td_version = models.TextField(
        verbose_name="test directory version",
        null=True,
    )

    # creation date
    created = models.DateTimeField(
        verbose_name="created",
        auto_now_add=True,
    )

    last_updated = models.DateTimeField(
        verbose_name="last updated",
        null=True,
        auto_now=True,
    )

    # foreign keys
    clinical_indication = models.ForeignKey(
        ClinicalIndication,
        verbose_name="clinical indication",
        on_delete=models.PROTECT,
    )  # required

    superpanel = models.ForeignKey(
        SuperPanel,
        verbose_name="superpanel",
        on_delete=models.PROTECT,
    )  # required

    # active status
    current = models.BooleanField(verbose_name="latest association")

    pending = models.BooleanField(
        verbose_name="pending review",
        null=True,
        default=False,
    )

    class Meta:
        db_table = "clinical_indication_superpanel"

    def __str__(self):
        return str(self.id)


class ClinicalIndicationPanelHistory(models.Model):
    # foreign key
    clinical_indication_panel = models.ForeignKey(
        ClinicalIndicationPanel,
        on_delete=models.PROTECT,
        verbose_name="clinical indication panel id",
    )

    # creation date
    created = models.DateTimeField(
        verbose_name="created",
        auto_now_add=True,
    )

    note = models.TextField(
        verbose_name="note",
    )

    user = models.TextField(
        verbose_name="user",
        null=True,
    )

    class Meta:
        db_table = "clinical_indication_panel_history"

    def __str__(self):
        return str(self.id)


class ClinicalIndicationSuperPanelHistory(models.Model):
    # foreign key
    clinical_indication_superpanel = models.ForeignKey(
        ClinicalIndicationSuperPanel,
        on_delete=models.PROTECT,
        verbose_name="clinical indication superpanel id",
    )

    # creation date
    created = models.DateTimeField(
        verbose_name="created",
        auto_now_add=True,
    )

    note = models.TextField(
        verbose_name="note",
    )

    user = models.TextField(
        verbose_name="user",
        null=True,
    )

    class Meta:
        db_table = "clinical_indication_superpanel_history"

    def __str__(self):
        return str(self.id)


class ClinicalIndicationTestMethodHistory(models.Model):
    clinical_indication = models.ForeignKey(
        ClinicalIndication,
        verbose_name="Clinical Indication id",
        on_delete=models.PROTECT,
    )
    created = models.DateTimeField(
        verbose_name="created",
        auto_now_add=True,
    )

    note = models.TextField(
        verbose_name="Note",
    )

    user = models.TextField(
        verbose_name="user",
        null=True,
    )

    class Meta:
        db_table = "clinical_indication_test_method_history"

    def __str__(self):
        return str(self.id)


class Confidence(models.Model):
    """Defines the confidence level with which a gene or region is
    associated with a panel"""

    confidence_level = models.TextField(verbose_name="Confidence level", null=True)

    class Meta:
        db_table = "confidence"

    def __str__(self):
        return str(self.id)


class Penetrance(models.Model):
    """Defines the penetrance of the associated phenotype in the
    context of the associated clinical indication"""

    penetrance = models.TextField(verbose_name="Penetrance", null=True)

    class Meta:
        db_table = "penetrance"

    def __str__(self):
        return str(self.id)


class ModeOfInheritance(models.Model):
    """Defines the mode of inheritance of the associated phenotype in
    the context of the associated clinical indication"""

    mode_of_inheritance = models.TextField(
        verbose_name="Mode of inheritance", null=True
    )

    class Meta:
        db_table = "mode_of_inheritance"
        verbose_name_plural = "modes_of_inheritance"

    def __str__(self):
        return str(self.id)


class ModeOfPathogenicity(models.Model):
    """Defines the mode of pathogenicity of the associated phenotype in
    the context of the associated clinical indication"""

    mode_of_pathogenicity = models.TextField(
        verbose_name="Mode of pathogenicity", null=True
    )

    class Meta:
        db_table = "mode_of_pathogenicity"
        verbose_name_plural = "modes_of_pathogenicity"

    def __str__(self):
        return str(self.id)


class Gene(models.Model):
    """
    Defines a single gene by its HGNC ID

    :field: hgnc
    :field: gene_symbol
    :field: alias_symbols
    """

    hgnc_id = models.TextField(verbose_name="HGNC id", unique=True)

    gene_symbol = models.TextField(verbose_name="Gene Symbol", null=True)

    alias_symbols = models.TextField(verbose_name="Alias Symbols", null=True)

    class Meta:
        db_table = "gene"
        unique_together = ("hgnc_id", "gene_symbol", "alias_symbols")

    def __str__(self):
        return str(self.id)


class HgncRelease(models.Model):
    """
    Defines a particular release of HGNC, the source of gene IDs, symbols, and aliases
    """

    hgnc_release = models.TextField(verbose_name="Hgnc Release", unique=True)

    created = models.DateTimeField(
        verbose_name="created",
        help_text="date-time of release version's creation in Eris",
        auto_now_add=True,
    )

    class Meta:
        db_table = "hgnc_release"

    def __str__(self):
        return str(self.id)


class GeneHgncRelease(models.Model):
    """
    Links Genes to HGNC releases if:
    - the release is where the Gene was first assigned its Symbol
    - the Gene's Symbol changed in the release
    - the Gene's Alias changed in the release
    - the Gene was already in the database, and has not changed in a new release -
    this is to show that the Gene is still present in the newer release
    """

    gene = models.ForeignKey(
        Gene,
        verbose_name="Gene",
        on_delete=models.PROTECT,
        default=None,
    )

    hgnc_release = models.ForeignKey(
        HgncRelease,
        verbose_name="Hgnc Release",
        on_delete=models.PROTECT,
        default=None,
    )

    class Meta:
        db_table = "gene_hgncrelease"
        unique_together = ["gene", "hgnc_release"]

    def __str__(self):
        return str(self.id)


class GeneHgncReleaseHistory(models.Model):
    """
    Details changes to the links between Genes and particular HGNC releases, if:
    - the release is where the Gene was first assigned its Symbol
    - the Gene's Symbol changed in the release
    - The Gene's Alias changed in the release
    """

    gene_hgnc_release = models.ForeignKey(
        GeneHgncRelease,
        verbose_name="Gene-HGNC Release Link",
        on_delete=models.PROTECT,
        default=None,
    )

    created = models.DateTimeField(
        verbose_name="created",
        auto_now_add=True,
    )

    note = models.TextField(
        verbose_name="Note",
<<<<<<< HEAD
=======

>>>>>>> 690c622e
    )

    user = models.TextField(
        verbose_name="user",
        null=True,
    )

    class Meta:
        db_table = "gene_hgnc_release_history"

    def __str__(self):
        return str(self.id)


class TranscriptSource(models.Model):
    """
    Defines a particular source AND category of transcript information,
    e.g. MANE Select, MANE Plus Clinical, HGMD
    """

    source = models.TextField(
        verbose_name="Transcript Source",
        default=None,
    )

    class Meta:
        db_table = "transcript_source"

    def __str__(self):
        return str(self.id)


class TranscriptRelease(models.Model):
    """
    Defines a specific release of a transcript source with metadata -
    for example, MANE release 1.0, or a specific HGMD dump
    """

    source = models.ForeignKey(
        TranscriptSource,
        verbose_name="Transcript source id",
        on_delete=models.PROTECT,
        default=None,
    )

    release = models.TextField(
        verbose_name="Transcript Release", null=True, default=None
    )

    created = models.DateTimeField(
        verbose_name="created",
        auto_now_add=True,
    )

    reference_genome = models.ForeignKey(
        ReferenceGenome, verbose_name="Reference genome", on_delete=models.PROTECT
    )

    class Meta:
        db_table = "transcript_release"
        # stop people reusing the same release version
        unique_together = ["source", "release", "reference_genome"]

    def __str__(self):
        return str(self.id)


class TranscriptFile(models.Model):
    """
    Files used to define a specific release of a transcript source -
    for example, MANE release 1.0
    """

    file_id = models.TextField(
        verbose_name="File ID in external storage (DNAnexus)",
        null=True,
        default=None,
    )

    file_type = models.TextField(verbose_name="File type", null=True, default=None)

    class Meta:
        db_table = "transcript_file"

    def __str__(self):
        return str(self.id)


class TranscriptReleaseTranscriptFile(models.Model):
    """Links transcript releases to the file(s) that characterise them"""

    transcript_release = models.ForeignKey(
        TranscriptRelease, verbose_name="Transcript release", on_delete=models.PROTECT
    )

    transcript_file = models.ForeignKey(
        TranscriptFile, verbose_name="Transcript file", on_delete=models.PROTECT
    )

    class Meta:
        db_table = "transcript_release_transcript_file"

    def __str__(self):
        return str(self.id)


class Transcript(models.Model):
    """Defines a single transcript by RefSeq ID"""

    transcript = models.TextField(verbose_name="Transcript", null=True)

    gene = models.ForeignKey(Gene, verbose_name="Gene id", on_delete=models.PROTECT)

    reference_genome = models.ForeignKey(
        ReferenceGenome, verbose_name="Reference genome", on_delete=models.PROTECT
    )

    class Meta:
        db_table = "transcript"
        unique_together = ["transcript", "gene", "reference_genome"]

    def __str__(self):
        return str(self.id)


class TranscriptReleaseTranscript(models.Model):
    """Defines the link between a single transcript and a single release"""

    transcript = models.ForeignKey(
        Transcript, verbose_name="Transcript", on_delete=models.CASCADE
    )

    release = models.ForeignKey(
        TranscriptRelease, verbose_name="Transcript release", on_delete=models.CASCADE
    )

    # match_version=True means the transcript WITH VERSION matches the
    # transcript in the release
    # if its False, that means only the base accession without version matches
    # None means it wasn't assessed
    match_version = models.BooleanField(
        verbose_name="Transcript matches version?",
        null=True,
        default=None,
    )

    match_base = models.BooleanField(
        verbose_name="Transcript matches accession base?",
        null=True,
        default=None,
    )

    default_clinical = models.BooleanField(
        verbose_name="Is the transcript clinical?",
        null=True,
        default=False,
    )

    # 'created' is here so that we can fetch the most up-to-date record,
    # if a transcript is looked up in a release more than once
    created = models.DateTimeField(
        verbose_name="created",
        auto_now_add=True,
    )

    class Meta:
        db_table = "transcript_release_link"

    def __str__(self):
        return str(self.id)


class GffRelease(models.Model):
    """
    Defines a particular release of the GFF file, the source of possibly-clinically relevant
    transcripts. Release versions must be unique for a given reference genome.
    """

    gff_release = models.TextField(verbose_name="Gff Release", unique=True)

    reference_genome = models.ForeignKey(
        ReferenceGenome,
        verbose_name="reference genome",
        on_delete=models.PROTECT,
    )

    created = models.DateTimeField(
        verbose_name="created",
        help_text="date-time of release version's creation in Eris",
        auto_now_add=True,
    )

    class Meta:
        db_table = "gff_release"
        unique_together = ["gff_release", "reference_genome"]

    def __str__(self):
        return str(self.id)


class TranscriptGffRelease(models.Model):
    """
    The link between a transcript and a GFF release.
    This indicates that the transcript is present in that GFF release.
    """

    transcript = models.ForeignKey(
        Transcript,
        verbose_name="Transcript",
        on_delete=models.PROTECT,
        default=None,
    )

    gff_release = models.ForeignKey(
        GffRelease,
        verbose_name="Gff File Release",
        on_delete=models.PROTECT,
        default=None,
    )

    class Meta:
        db_table = "transcript_gffrelease"
        unique_together = ["transcript", "gff_release"]

    def __str__(self):
        return str(self.id)


class TranscriptGffReleaseHistory(models.Model):
    """
    Tracking history for the link between a transcript and a GFF release.
    """

    transcript_gff = models.ForeignKey(
        TranscriptGffRelease,
        verbose_name="Transcript Gff",
        on_delete=models.PROTECT,
        default=None,
    )

    created = models.DateTimeField(
        verbose_name="created",
        auto_now_add=True,
    )

    note = models.TextField(verbose_name="Note")

    user = models.TextField(
        verbose_name="user",
        null=True,
    )

    class Meta:
        db_table = "transcript_gff_file_history"

    def __str__(self):
        return str(self.id)


class PanelGene(models.Model):
    """Defines a link between a single panel and a single gene"""

    panel = models.ForeignKey(
        Panel,
        verbose_name="Panel ID",
        on_delete=models.CASCADE,
    )

    gene = models.ForeignKey(
        Gene,
        verbose_name="Gene ID",
        on_delete=models.CASCADE,
    )

    confidence = models.ForeignKey(
        Confidence,
        verbose_name="Confidence ID",
        on_delete=models.CASCADE,
    )

    moi = models.ForeignKey(
        ModeOfInheritance,
        verbose_name="Mode of inheritance ID",
        on_delete=models.CASCADE,
        null=True,
    )

    mop = models.ForeignKey(
        ModeOfPathogenicity,
        verbose_name="Mode of pathogenicity ID",
        on_delete=models.CASCADE,
        null=True,
    )

    penetrance = models.ForeignKey(
        Penetrance, verbose_name="Penetrance ID", on_delete=models.CASCADE, null=True
    )

    justification = models.TextField(
        verbose_name="Justification",
        max_length=255,
    )

    # needed for PanelGene backward deactivation purpose
    pending = models.BooleanField(
        verbose_name="Pending Review",
        default=False,
    )

    # needed for backward deactivation because deletion of panel-gene link is probably not the best
    active = models.BooleanField(
        verbose_name="Active",
    )

    class Meta:
        db_table = "panel_gene"

    def __str__(self):
        return str(self.id)


class PanelGeneHistory(models.Model):
    panel_gene = models.ForeignKey(
        PanelGene,
        verbose_name="PanelGene id",
        on_delete=models.CASCADE,
    )

    created = models.DateTimeField(
        verbose_name="created",
        auto_now_add=True,
    )

    note = models.TextField(
        verbose_name="Note",
    )

    user = models.TextField(
        verbose_name="user",
        null=True,
    )

    class Meta:
        db_table = "panel_gene_history"

    def __str__(self):
        return str(self.id)


class Haploinsufficiency(models.Model):
    """Defines the haploinsufficiency score of the associated phenotype
    in the context of the associated clinical indication"""

    haploinsufficiency = models.TextField(
        verbose_name="Haploinsufficiency score", null=True
    )

    class Meta:
        db_table = "haploinsufficiency"
        verbose_name_plural = "haploinsufficiencies"

    def __str__(self):
        return str(self.id)


class Triplosensitivity(models.Model):
    """Defines the triplosensitivity score of the associated phenotype
    in the context of the associated clinical indication"""

    triplosensitivity = models.TextField(
        verbose_name="Triplosensitivity score", null=True
    )

    class Meta:
        db_table = "triplosensitivity"
        verbose_name_plural = "triplosensitivities"

    def __str__(self):
        return str(self.id)


class RequiredOverlap(models.Model):
    """GEL internal field relating to CNV detection method"""

    required_overlap = models.TextField(
        verbose_name="Required percent overlap", null=True
    )

    class Meta:
        db_table = "required_overlap"

    def __str__(self):
        return str(self.id)


class VariantType(models.Model):
    """Defines the type of variant"""

    variant_type = models.TextField(verbose_name="Variant type", null=True)

    class Meta:
        db_table = "variant_type"

    def __str__(self):
        return str(self.id)


class Region(models.Model):  # TODO: work out how to split out by transcript
    """Defines a single region (CNV)"""

    name = models.TextField(verbose_name="Region name")
    verbose_name = models.TextField(verbose_name="Region verbose name")

    chrom = models.TextField(verbose_name="Chromosome")

    reference_genome = models.ForeignKey(
        ReferenceGenome,
        verbose_name="reference genome",
        on_delete=models.PROTECT,
    )

    start = models.TextField(verbose_name="Region start", null=True)

    end = models.TextField(verbose_name="Region end", null=True)

    type = models.TextField(verbose_name="Region type")

    confidence = models.ForeignKey(
        Confidence,
        verbose_name="Confidence level ID",
        on_delete=models.PROTECT,
    )

    moi = models.ForeignKey(
        ModeOfInheritance,
        verbose_name="Mode of inheritance ID",
        on_delete=models.PROTECT,
        null=True,
    )

    mop = models.ForeignKey(
        ModeOfPathogenicity,
        verbose_name="Mode of pathogenicity ID",
        on_delete=models.PROTECT,
        null=True,
    )

    penetrance = models.ForeignKey(
        Penetrance, verbose_name="Penetrance ID", on_delete=models.PROTECT, null=True
    )

    haplo = models.ForeignKey(
        Haploinsufficiency,
        verbose_name="Haploinsufficiency ID",
        on_delete=models.PROTECT,
        null=True,
    )

    triplo = models.ForeignKey(
        Triplosensitivity,
        verbose_name="Triplosensitivity ID",
        on_delete=models.PROTECT,
        null=True,
    )

    overlap = models.ForeignKey(
        RequiredOverlap,
        verbose_name="Required overlap ID",
        on_delete=models.PROTECT,
    )

    vartype = models.ForeignKey(
        VariantType,
        verbose_name="Variant type ID",
        on_delete=models.PROTECT,
    )

    class Meta:
        db_table = "region"

    def __str__(self):
        return str(self.id)


class PanelRegion(models.Model):
    """Class to link Panel and Region"""

    region = models.ForeignKey(
        Region,
        verbose_name="Region ID",
        on_delete=models.PROTECT,
    )

    panel = models.ForeignKey(
        Panel,
        verbose_name="Panel ID",
        on_delete=models.PROTECT,
    )

    justification = models.TextField(verbose_name="Justification")

    class Meta:
        db_table = "panel_region"

    def __str__(self):
        return str(self.id)


class RegionAnnotation(models.Model):
    """Define an annotation for a region"""

    region = models.ForeignKey(
        Region,
        verbose_name="Region ID",
        on_delete=models.PROTECT,
    )

    attribute = models.TextField(verbose_name="Attribute")
    value = models.TextField(verbose_name="Value")
    timestamp = models.DateTimeField(verbose_name="Timestamp")
    source = models.TextField(verbose_name="Source")

    class Meta:
        db_table = "region_annotation"

    def __str__(self):
        return str(self.id)


class PanelGeneTranscript(models.Model):
    """
    Defines which transcript is clinical for which gene
    for which Panel
    """

    panel = models.ForeignKey(
        Panel,
        verbose_name="Panel id",
        on_delete=models.PROTECT,
    )

    gene = models.ForeignKey(
        Gene,
        verbose_name="Gene id",
        on_delete=models.PROTECT,
    )

    transcript = models.ForeignKey(
        Transcript,
        verbose_name="Transcript id",
        on_delete=models.PROTECT,
    )

    class Meta:
        db_table = "panel_gene_transcript"

    def __str__(self):
        return str(self.id)<|MERGE_RESOLUTION|>--- conflicted
+++ resolved
@@ -536,10 +536,7 @@
 
     note = models.TextField(
         verbose_name="Note",
-<<<<<<< HEAD
-=======
-
->>>>>>> 690c622e
+
     )
 
     user = models.TextField(
