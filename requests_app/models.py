--- conflicted
+++ resolved
@@ -147,20 +147,20 @@
     Defines a test directory release.
     """
 
-    release = models.CharField(
-        verbose_name="test directory release", max_length=255, null=False
-    )
-
-    td_source = models.CharField(
-        verbose_name="test directory source", max_length=255, null=False
-    )
-
-    config_source = models.CharField(
-        verbose_name="config source", max_length=255, null=False
-    )
-
-    td_date = models.CharField(
-        verbose_name="date from td file", max_length=255, null=False
+    release = models.TextField(
+        verbose_name="test directory release", null=False
+    )
+
+    td_source = models.TextField(
+        verbose_name="test directory source", null=False
+    )
+
+    config_source = models.TextFieldField(
+        verbose_name="config source", null=False
+    )
+
+    td_date = models.TextField(
+        verbose_name="date from td file", null=False
     )
 
     class Meta:
@@ -187,14 +187,31 @@
         auto_now_add=True,
     )
 
-    note = models.CharField(
+    note = models.TextField(
         verbose_name="note",
-        max_length=255,
-    )
-
-    user = models.CharField(
+    )
+
+    user = models.TextField(
         verbose_name="user",
-        max_length=255,
+        null=True,
+    )
+
+    class Meta:
+        db_table = "test_directory_release_history"
+
+    def __str__(self):
+        return str(self.id)
+
+
+class ClinicalIndication(models.Model):
+    """Defines a single clinical indication"""
+
+    r_code = models.TextField(verbose_name="r code")
+
+    name = models.TextField(verbose_name="clinical indication name")
+
+    user = models.TextField(
+        verbose_name="user",
         null=True,
     )
 
@@ -243,20 +260,6 @@
     Panel might be made
     """
 
-<<<<<<< HEAD
-    # metadata
-    config_source = models.TextField(
-        verbose_name="config source",
-        null=True,
-    )
-
-    td_version = models.TextField(
-        verbose_name="test directory version",
-        null=True,
-    )
-
-=======
->>>>>>> 7fba8f09
     # creation date
     created = models.DateTimeField(
         verbose_name="created",
@@ -308,20 +311,6 @@
     Panel might be made
     """
 
-<<<<<<< HEAD
-    # metadata
-    config_source = models.TextField(
-        verbose_name="config source",
-        null=True,
-    )
-
-    td_version = models.TextField(
-        verbose_name="test directory version",
-        null=True,
-    )
-
-=======
->>>>>>> 7fba8f09
     # creation date
     created = models.DateTimeField(
         verbose_name="created",
@@ -467,12 +456,72 @@
         auto_now_add=True,
     )
 
-    note = models.CharField(
+    note = models.TextField(
         verbose_name="Note",
+    )
+
+    user = models.TextField(
+        verbose_name="user",
         max_length=255,
-    )
-
-    user = models.CharField(
+        null=True,
+    )
+
+    class Meta:
+        db_table = "ci_panel_td_history"
+
+    def __str__(self):
+        return str(self.id)
+
+
+class CiPanelTdRelease(models.Model):
+    """
+    Link a ClinicalIndication-Panel link, to those test directory releases
+    which contain it. For example, clinical indication 'R001' might be linked to panel
+    ID '5' in version 3 of the test directory, and also in version 4 of the test directory,
+    making 2 entries in this CiPanelTdRelease table
+    """
+
+    ci_panel = models.ForeignKey(
+        ClinicalIndicationPanel,
+        verbose_name="Clinical Indication-Panel link",
+        on_delete=models.PROTECT,
+    )
+
+    td_release = models.ForeignKey(
+        TestDirectoryRelease,
+        verbose_name="Test directory release",
+        on_delete=models.PROTECT,
+    )
+
+    class Meta:
+        db_table = "clinical_indication_panel_td_release"
+
+    def __str__(self):
+        return str(self.id)
+
+
+class CiPanelTdReleaseHistory(models.Model):
+    """
+    Tracks the history of links made between a CiPanel
+    and a Test Directory Release
+    """
+
+    cip_td = models.ForeignKey(
+        CiPanelTdRelease,
+        verbose_name="Clinical Indication Panel - Test Directory Release link",
+        on_delete=models.PROTECT,
+    )
+
+    created = models.DateTimeField(
+        verbose_name="created",
+        auto_now_add=True,
+    )
+
+    note = models.TextField(
+        verbose_name="Note",
+    )
+
+    user = models.TextF(
         verbose_name="user",
         max_length=255,
         null=True,
@@ -529,14 +578,73 @@
         auto_now_add=True,
     )
 
-    note = models.CharField(
+    note = models.TextField(
         verbose_name="Note",
         max_length=255,
     )
 
-    user = models.CharField(
+    user = models.TextField(
         verbose_name="user",
-        max_length=255,
+        null=True,
+    )
+
+    class Meta:
+        db_table = "ci_superpanel_td_history"
+
+    def __str__(self):
+        return str(self.id)
+
+
+class CiSuperpanelTdRelease(models.Model):
+    """
+    Link a ClinicalIndication-Superpanel link, to those test directory releases
+    which contain it. For example, clinical indication 'R009' might be linked to superpanel
+    ID '10' in version 3 of the test directory, and also in version 4 of the test directory,
+    making 2 entries in this CiSuperpanelTdRelease table
+    """
+
+    ci_superpanel = models.ForeignKey(
+        ClinicalIndicationSuperPanel,
+        verbose_name="Clinical Indication-SuperPanel link",
+        on_delete=models.PROTECT,
+    )
+
+    td_release = models.ForeignKey(
+        TestDirectoryRelease,
+        verbose_name="Test directory release",
+        on_delete=models.PROTECT,
+    )
+
+    class Meta:
+        db_table = "clinical_indication_superpanel_td_release"
+
+    def __str__(self):
+        return str(self.id)
+
+
+class CiSuperpanelTdReleaseHistory(models.Model):
+    """
+    Tracks the history of links made between a CiSuperpanel
+    and a Test Directory Release
+    """
+
+    cip_td = models.ForeignKey(
+        CiSuperpanelTdRelease,
+        verbose_name="Clinical Indication SuperPanel - Test Directory Release link",
+        on_delete=models.PROTECT,
+    )
+
+    created = models.DateTimeField(
+        verbose_name="created",
+        auto_now_add=True,
+    )
+
+    note = models.TextField(
+        verbose_name="Note",
+    )
+
+    user = models.TextField(
+        verbose_name="user",
         null=True,
     )
 
