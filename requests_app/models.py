--- conflicted
+++ resolved
@@ -75,17 +75,10 @@
         max_length=255,
     )
 
-<<<<<<< HEAD
-    needs_review =  models.BooleanField(
-        verbose_name="needs manual review?",
-        null=False,
-        default=False
-=======
     pending = models.BooleanField(
         verbose_name="pending activation",
         null=True,
         default=False,
->>>>>>> 9c287552
     )
 
     class Meta:
@@ -146,17 +139,10 @@
     # active status
     current = models.BooleanField(verbose_name="latest association")
 
-<<<<<<< HEAD
-    needs_review = models.BooleanField(
-        verbose_name="needs manual review?",
-        null=False,
-        default=False
-=======
     pending = models.BooleanField(
         verbose_name="pending activation",
         null=True,
         default=False,
->>>>>>> 9c287552
     )
 
     class Meta:
