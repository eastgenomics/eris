config.py
import_all_pa_panels.py
parsers_only.py

settings.json

*__pycache__*
__pycache__
migrations*
.coverage
.pytest_cache

.env
env
.vscode
.env
.ruff_cache
.DS_Store
<<<<<<< HEAD
.venv
*.code-workspace
=======
htmlcov
>>>>>>> dd3ec14a
<|MERGE_RESOLUTION|>--- conflicted
+++ resolved
@@ -16,9 +16,7 @@
 .env
 .ruff_cache
 .DS_Store
-<<<<<<< HEAD
 .venv
 *.code-workspace
-=======
-htmlcov
->>>>>>> dd3ec14a
+
+htmlcov